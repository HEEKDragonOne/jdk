/*
 * Copyright (c) 2001, 2025, Oracle and/or its affiliates. All rights reserved.
 * DO NOT ALTER OR REMOVE COPYRIGHT NOTICES OR THIS FILE HEADER.
 *
 * This code is free software; you can redistribute it and/or modify it
 * under the terms of the GNU General Public License version 2 only, as
 * published by the Free Software Foundation.  Oracle designates this
 * particular file as subject to the "Classpath" exception as provided
 * by Oracle in the LICENSE file that accompanied this code.
 *
 * This code is distributed in the hope that it will be useful, but WITHOUT
 * ANY WARRANTY; without even the implied warranty of MERCHANTABILITY or
 * FITNESS FOR A PARTICULAR PURPOSE.  See the GNU General Public License
 * version 2 for more details (a copy is included in the LICENSE file that
 * accompanied this code).
 *
 * You should have received a copy of the GNU General Public License version
 * 2 along with this work; if not, write to the Free Software Foundation,
 * Inc., 51 Franklin St, Fifth Floor, Boston, MA 02110-1301 USA.
 *
 * Please contact Oracle, 500 Oracle Parkway, Redwood Shores, CA 94065 USA
 * or visit www.oracle.com if you need additional information or have any
 * questions.
 */

package java.io;

import java.nio.file.InvalidPathException;
import java.nio.file.Path;
import java.util.BitSet;
import java.util.Locale;
import java.util.Properties;

/**
 * Unicode-aware FileSystem for Windows NT/2000.
 *
 * @author Konstantin Kladko
 * @since 1.4
 */
final class WinNTFileSystem extends FileSystem {

    private static final String LONG_PATH_PREFIX = "\\\\?\\";

    private final char slash;
    private final char altSlash;
    private final char semicolon;
    private final String userDir;

    // Whether to enable alternative data streams (ADS) by suppressing
    // checking the path for invalid characters, in particular ":".
    // By default, ADS support is enabled and will be disabled if and
    // only if the property is set, ignoring case, to the string "false".
    private static final boolean ENABLE_ADS;
    static {
        String enableADS = System.getProperty("jdk.io.File.enableADS");
        if (enableADS != null) {
            ENABLE_ADS = !enableADS.equalsIgnoreCase(Boolean.FALSE.toString());
        } else {
            ENABLE_ADS = true;
        }
    }

    // Strip a long path or UNC prefix and return the result.
    // If there is no such prefix, return the parameter passed in.
    private static String stripLongOrUNCPrefix(String path) {
        // if a prefix is present, remove it
        if (path.startsWith(LONG_PATH_PREFIX)) {
            if (path.startsWith("UNC\\", 4)) {
                path = "\\\\" + path.substring(8);
            } else {
                path = path.substring(4);
                // if only "UNC" remains, a trailing "\\" was likely removed
                if (path.equals("UNC")) {
                    path = "\\\\";
                }
            }
        }

        return path;
    }

    private String getPathForWin32Calls(String path) {
        return (path != null && path.isEmpty()) ? File.getCWD().getPath() : path;
    }

    private File getFileForWin32Calls(File file) {
        return file.getPath().isEmpty() ? File.getCWD() : file;
    }

    WinNTFileSystem() {
        Properties props = System.getProperties();
        slash = props.getProperty("file.separator").charAt(0);
        semicolon = props.getProperty("path.separator").charAt(0);
        altSlash = (this.slash == '\\') ? '/' : '\\';
        userDir = normalize(props.getProperty("user.dir"));
    }

    private boolean isSlash(char c) {
        return (c == '\\') || (c == '/');
    }

    private boolean isLetter(char c) {
        return ((c >= 'a') && (c <= 'z')) || ((c >= 'A') && (c <= 'Z'));
    }

    private String slashify(String p) {
        if (!p.isEmpty() && p.charAt(0) != slash) return slash + p;
        else return p;
    }

    /* -- Normalization and construction -- */

    @Override
    public char getSeparator() {
        return slash;
    }

    @Override
    public char getPathSeparator() {
        return semicolon;
    }

    /* Check that the given pathname is normal.  If not, invoke the real
       normalizer on the part of the pathname that requires normalization.
       This way we iterate through the whole pathname string only once. */
    @Override
    public String normalize(String path) {
        path = stripLongOrUNCPrefix(path);
        int n = path.length();
        char slash = this.slash;
        char altSlash = this.altSlash;
        char prev = 0;
        for (int i = 0; i < n; i++) {
            char c = path.charAt(i);
            if (c == altSlash)
                return normalize(path, n, (prev == slash) ? i - 1 : i);
            if ((c == slash) && (prev == slash) && (i > 1))
                return normalize(path, n, i - 1);
            if ((c == ':') && (i > 1))
                return normalize(path, n, 0);
            prev = c;
        }
        if (prev == slash) return normalize(path, n, n - 1);
        return path;
    }

    /* Normalize the given pathname, whose length is len, starting at the given
       offset; everything before this offset is already normal. */
    private String normalize(String path, int len, int off) {
        if (len == 0) return path;
        if (off < 3) off = 0;   /* Avoid fencepost cases with UNC pathnames */
        int src;
        char slash = this.slash;
        StringBuilder sb = new StringBuilder(len);

        if (off == 0) {
            /* Complete normalization, including prefix */
            src = normalizePrefix(path, len, sb);
        } else {
            /* Partial normalization */
            src = off;
            sb.append(path, 0, off);
        }

        /* Remove redundant slashes from the remainder of the path, forcing all
           slashes into the preferred slash */
        while (src < len) {
            char c = path.charAt(src++);
            if (isSlash(c)) {
                while ((src < len) && isSlash(path.charAt(src))) src++;
                if (src == len) {
                    /* Check for trailing separator */
                    int sn = sb.length();
                    if ((sn == 2) && (sb.charAt(1) == ':')) {
                        /* "z:\\" */
                        sb.append(slash);
                        break;
                    }
                    if (sn == 0) {
                        /* "\\" */
                        sb.append(slash);
                        break;
                    }
                    if ((sn == 1) && (isSlash(sb.charAt(0)))) {
                        /* "\\\\" is not collapsed to "\\" because "\\\\" marks
                           the beginning of a UNC pathname.  Even though it is
                           not, by itself, a valid UNC pathname, we leave it as
                           is in order to be consistent with the win32 APIs,
                           which treat this case as an invalid UNC pathname
                           rather than as an alias for the root directory of
                           the current drive. */
                        sb.append(slash);
                        break;
                    }
                    /* Path does not denote a root directory, so do not append
                       trailing slash */
                    break;
                } else {
                    sb.append(slash);
                }
            } else {
                sb.append(c);
            }
        }

        return sb.toString();
    }

    /* A normal Win32 pathname contains no duplicate slashes, except possibly
       for a UNC prefix, and does not end with a slash.  It may be the empty
       string.  Normalized Win32 pathnames have the convenient property that
       the length of the prefix almost uniquely identifies the type of the path
       and whether it is absolute or relative:

           0  relative to both drive and directory
           1  drive-relative (begins with '\\')
           2  absolute UNC (if first char is '\\'),
                else directory-relative (has form "z:foo")
           3  absolute local pathname (begins with "z:\\")
     */
    private int normalizePrefix(String path, int len, StringBuilder sb) {
        int src = 0;
        while ((src < len) && isSlash(path.charAt(src))) src++;
        char c;
        if ((len - src >= 2)
            && isLetter(c = path.charAt(src))
            && path.charAt(src + 1) == ':') {
            /* Remove leading slashes if followed by drive specifier.
               This hack is necessary to support file URLs containing drive
               specifiers (e.g., "file://c:/path").  As a side effect,
               "/c:/path" can be used as an alternative to "c:/path". */
            sb.append(c);
            sb.append(':');
            src += 2;
        } else {
            src = 0;
            if ((len >= 2)
                && isSlash(path.charAt(0))
                && isSlash(path.charAt(1))) {
                /* UNC pathname: Retain first slash; leave src pointed at
                   second slash so that further slashes will be collapsed
                   into the second slash.  The result will be a pathname
                   beginning with "\\\\" followed (most likely) by a host
                   name. */
                src = 1;
                sb.append(slash);
            }
        }
        return src;
    }

    @Override
    public int prefixLength(String path) {
        assert !path.startsWith(LONG_PATH_PREFIX);

        char slash = this.slash;
        int n = path.length();
        if (n == 0) return 0;
        char c0 = path.charAt(0);
        char c1 = (n > 1) ? path.charAt(1) : 0;
        if (c0 == slash) {
            if (c1 == slash) return 2;  /* Absolute UNC pathname "\\\\foo" */
            return 1;                   /* Drive-relative "\\foo" */
        }
        if (isLetter(c0) && (c1 == ':')) {
            if ((n > 2) && (path.charAt(2) == slash))
                return 3;               /* Absolute local pathname "z:\\foo" */
            return 2;                   /* Directory-relative "z:foo" */
        }
        return 0;                       /* Completely relative */
    }

    @Override
    public String resolve(String parent, String child) {
        assert !child.startsWith(LONG_PATH_PREFIX);

        int pn = parent.length();
        if (pn == 0) return child;
        int cn = child.length();
        if (cn == 0) return parent;

        String c = child;
        int childStart = 0;
        int parentEnd = pn;

        boolean isDirectoryRelative =
            pn == 2 && isLetter(parent.charAt(0)) && parent.charAt(1) == ':';

        if ((cn > 1) && (c.charAt(0) == slash)) {
            if (c.charAt(1) == slash) {
                /* Drop prefix when child is a UNC pathname */
                childStart = 2;
            } else if (!isDirectoryRelative) {
                /* Drop prefix when child is drive-relative */
                childStart = 1;

            }
            if (cn == childStart) { // Child is double slash
                if (parent.charAt(pn - 1) == slash)
                    return parent.substring(0, pn - 1);
                return parent;
            }
        }

        if (parent.charAt(pn - 1) == slash)
            parentEnd--;

        int strlen = parentEnd + cn - childStart;
        char[] theChars = null;
        if (child.charAt(childStart) == slash || isDirectoryRelative) {
            theChars = new char[strlen];
            parent.getChars(0, parentEnd, theChars, 0);
            child.getChars(childStart, cn, theChars, parentEnd);
        } else {
            theChars = new char[strlen + 1];
            parent.getChars(0, parentEnd, theChars, 0);
            theChars[parentEnd] = slash;
            child.getChars(childStart, cn, theChars, parentEnd + 1);
        }

        // if present, strip trailing name separator unless after a ':'
        if (theChars.length > 1
            && theChars[theChars.length - 1] == slash
            && theChars[theChars.length - 2] != ':')
            return new String(theChars, 0, theChars.length - 1);

        return new String(theChars);
    }

    @Override
    public String getDefaultParent() {
        return ("" + slash);
    }

    @Override
    public String fromURIPath(String path) {
        String p = path;
        if ((p.length() > 2) && (p.charAt(2) == ':')) {
            // "/c:/foo" --> "c:/foo"
            p = p.substring(1);
            // "c:/foo/" --> "c:/foo", but "c:/" --> "c:/"
            if ((p.length() > 3) && p.endsWith("/"))
                p = p.substring(0, p.length() - 1);
        } else if ((p.length() > 1) && p.endsWith("/")) {
            // "/foo/" --> "/foo"
            p = p.substring(0, p.length() - 1);
        }
        return p;
    }

    /* -- Path operations -- */

    @Override
    public boolean isAbsolute(File f) {
        String path = f.getPath();
        assert !path.startsWith(LONG_PATH_PREFIX);

        int pl = f.getPrefixLength();
        return (((pl == 2) && (f.getPath().charAt(0) == slash))
                || (pl == 3));
    }

    @Override
    public boolean isInvalid(File f) {
        if (f.getPath().indexOf('\u0000') >= 0)
            return true;

        if (ENABLE_ADS)
            return false;

        // Invalid if there is a ":" at a position greater than 1, or if there
        // is a ":" at position 1 and the first character is not a letter
        String pathname = f.getPath();
        int lastColon = pathname.lastIndexOf(":");

        // Valid if there is no ":" present or if the last ":" present is
        // at index 1 and the first character is a latter
        if (lastColon < 0 ||
            (lastColon == 1 && isLetter(pathname.charAt(0))))
            return false;

        // Invalid if path creation fails
        Path path = null;
        try {
            path = sun.nio.fs.DefaultFileSystemProvider.theFileSystem().getPath(pathname);
            return false;
        } catch (InvalidPathException ignored) {
        }

        return true;
    }

    @Override
    public String resolve(File f) {
        String path = f.getPath();
        assert !path.startsWith(LONG_PATH_PREFIX);

        int pl = f.getPrefixLength();
        if ((pl == 2) && (path.charAt(0) == slash))
            return path;                        /* UNC */
        if (pl == 3)
            return path;                        /* Absolute local */
        if (pl == 0)
            return userDir + slashify(path); /* Completely relative */
        if (pl == 1) {                          /* Drive-relative */
            String up = userDir;
            String ud = getDrive(up);
            if (ud != null) return ud + path;
            return up + path;                   /* User dir is a UNC path */
        }
        if (pl == 2) {                          /* Directory-relative */
            String up = userDir;
            String ud = getDrive(up);
            if ((ud != null) && path.startsWith(ud))
                return up + slashify(path.substring(2));
            char drive = path.charAt(0);
            String dir = getDriveDirectory(drive);
            if (dir != null) {
                /* When resolving a directory-relative path that refers to a
                   drive other than the current drive, insist that the caller
                   have read permission on the result */
                String p = drive + (':' + dir + slashify(path.substring(2)));
                return p;
            }
            return drive + ":" + slashify(path.substring(2)); /* fake it */
        }
        throw new InternalError("Unresolvable path: " + path);
    }

    private String getDrive(String path) {
        int pl = prefixLength(path);
        return (pl == 3) ? path.substring(0, 2) : null;
    }

    private static final String[] DRIVE_DIR_CACHE = new String[26];

    private static int driveIndex(char d) {
        if ((d >= 'a') && (d <= 'z')) return d - 'a';
        if ((d >= 'A') && (d <= 'Z')) return d - 'A';
        return -1;
    }

    private native String getDriveDirectory(int drive);

    private String getDriveDirectory(char drive) {
        int i = driveIndex(drive);
        if (i < 0) return null;
        // Updates might not be visible to other threads so there
        // is no guarantee getDriveDirectory(i+1) is called just once
        // for any given value of i.
        String s = DRIVE_DIR_CACHE[i];
        if (s != null) return s;
        s = getDriveDirectory(i + 1);
        DRIVE_DIR_CACHE[i] = s;
        return s;

    }

    @Override
    public String canonicalize(String path) throws IOException {
        assert !path.startsWith(LONG_PATH_PREFIX);

        // If path is a drive letter only then skip canonicalization
        int len = path.length();
        if ((len == 2) &&
            (isLetter(path.charAt(0))) &&
            (path.charAt(1) == ':')) {
            char c = path.charAt(0);
            if ((c >= 'A') && (c <= 'Z'))
                return path;
            return "" + ((char) (c-32)) + ':';
        } else if ((len == 3) &&
                   (isLetter(path.charAt(0))) &&
                   (path.charAt(1) == ':') &&
                   (path.charAt(2) == '\\')) {
            char c = path.charAt(0);
            if ((c >= 'A') && (c <= 'Z'))
                return path;
            return "" + ((char) (c-32)) + ':' + '\\';
        }
        String canonicalPath = canonicalize0(path);
        String finalPath = null;
        try {
            finalPath = getFinalPath(canonicalPath);
        } catch (IOException ignored) {
            finalPath = canonicalPath;
        }
        return finalPath;
    }

    private native String canonicalize0(String path)
            throws IOException;

    private String getFinalPath(String path) throws IOException {
        return getFinalPath0(path);
    }

    private native String getFinalPath0(String path)
            throws IOException;


    /* -- Attribute accessors -- */

    @Override
    public int getBooleanAttributes(File f) {
        return getBooleanAttributes0(getFileForWin32Calls(f));
    }
    private native int getBooleanAttributes0(File f);

    @Override
    public boolean checkAccess(File f, int access) {
        return checkAccess0(getFileForWin32Calls(f), access);
    }
    private native boolean checkAccess0(File f, int access);

    @Override
    public long getLastModifiedTime(File f) {
        return getLastModifiedTime0(getFileForWin32Calls(f));
    }
    private native long getLastModifiedTime0(File f);

    @Override
    public long getLength(File f) {
        return getLength0(getFileForWin32Calls(f));
    }
    private native long getLength0(File f);

    @Override
    public boolean setPermission(File f, int access, boolean enable, boolean owneronly) {
        return setPermission0(getFileForWin32Calls(f), access, enable, owneronly);
    }
    private native boolean setPermission0(File f, int access, boolean enable, boolean owneronly);

    /* -- File operations -- */

    @Override
    public boolean createFileExclusively(String path) throws IOException {
        return createFileExclusively0(path);
    }
    private native boolean createFileExclusively0(String path) throws IOException;

    @Override
    public String[] list(File f) {
        return list0(getFileForWin32Calls(f));
    }
    private native String[] list0(File f);

    @Override
    public boolean createDirectory(File f) {
        return createDirectory0(f);
    }
    private native boolean createDirectory0(File f);

    @Override
    public boolean setLastModifiedTime(File f, long time) {
        return setLastModifiedTime0(getFileForWin32Calls(f), time);
    }
    private native boolean setLastModifiedTime0(File f, long time);

    @Override
    public boolean setReadOnly(File f) {
        return setReadOnly0(f);
    }
    private native boolean setReadOnly0(File f);

    @Override
    public boolean delete(File f) {
        return delete0(f);
    }
    private native boolean delete0(File f);

    @Override
    public boolean rename(File f1, File f2) {
        return rename0(f1, f2);
    }
    private native boolean rename0(File f1, File f2);

    /* -- Filesystem interface -- */

    @Override
    public File[] listRoots() {
        return BitSet
            .valueOf(new long[] {listRoots0()})
            .stream()
            .mapToObj(i -> new File((char)('A' + i) + ":" + slash))
            .toArray(File[]::new);
    }
    private static native int listRoots0();

    /* -- Disk usage -- */

    @Override
    public long getSpace(File f, int t) {
        if (f.exists()) {
<<<<<<< HEAD
            return getSpace0(getFileForWin32Calls(f), t);
=======
            // the value for the number of bytes of free space returned by the
            // native layer is not used here as it represents the number of free
            // bytes not considering quotas, whereas the value returned for the
            // number of usable bytes does respect quotas, and it is required
            // that free space <= total space
            if (t == SPACE_FREE)
                t = SPACE_USABLE;
            return getSpace0(f, t);
>>>>>>> 10791477
        }
        return 0;
    }
    private native long getSpace0(File f, int t);

    /* -- Basic infrastructure -- */

    // Obtain maximum file component length from GetVolumeInformation which
    // expects the path to be null or a root component ending in a backslash
    private native int getNameMax0(String path);

    @Override
    public int getNameMax(String path) {
        String s = null;
        if (path != null) {
            File f = new File(path);
            if (f.isAbsolute()) {
                Path root = f.toPath().getRoot();
                if (root != null) {
                    s = root.toString();
                    if (!s.endsWith("\\")) {
                        s = s + "\\";
                    }
                }
            }
        }
        return getNameMax0(getPathForWin32Calls(s));
    }

    @Override
    public int compare(File f1, File f2) {
        return f1.getPath().compareToIgnoreCase(f2.getPath());
    }

    @Override
    public int hashCode(File f) {
        /* Could make this more efficient: String.hashCodeIgnoreCase */
        return f.getPath().toLowerCase(Locale.ENGLISH).hashCode() ^ 1234321;
    }

    private static native void initIDs();

    static {
        initIDs();
    }
}<|MERGE_RESOLUTION|>--- conflicted
+++ resolved
@@ -592,9 +592,6 @@
     @Override
     public long getSpace(File f, int t) {
         if (f.exists()) {
-<<<<<<< HEAD
-            return getSpace0(getFileForWin32Calls(f), t);
-=======
             // the value for the number of bytes of free space returned by the
             // native layer is not used here as it represents the number of free
             // bytes not considering quotas, whereas the value returned for the
@@ -603,7 +600,6 @@
             if (t == SPACE_FREE)
                 t = SPACE_USABLE;
             return getSpace0(f, t);
->>>>>>> 10791477
         }
         return 0;
     }
