/*
 * Copyright (c) 1997, 2025, Oracle and/or its affiliates. All rights reserved.
 * DO NOT ALTER OR REMOVE COPYRIGHT NOTICES OR THIS FILE HEADER.
 *
 * This code is free software; you can redistribute it and/or modify it
 * under the terms of the GNU General Public License version 2 only, as
 * published by the Free Software Foundation.  Oracle designates this
 * particular file as subject to the "Classpath" exception as provided
 * by Oracle in the LICENSE file that accompanied this code.
 *
 * This code is distributed in the hope that it will be useful, but WITHOUT
 * ANY WARRANTY; without even the implied warranty of MERCHANTABILITY or
 * FITNESS FOR A PARTICULAR PURPOSE.  See the GNU General Public License
 * version 2 for more details (a copy is included in the LICENSE file that
 * accompanied this code).
 *
 * You should have received a copy of the GNU General Public License version
 * 2 along with this work; if not, write to the Free Software Foundation,
 * Inc., 51 Franklin St, Fifth Floor, Boston, MA 02110-1301 USA.
 *
 * Please contact Oracle, 500 Oracle Parkway, Redwood Shores, CA 94065 USA
 * or visit www.oracle.com if you need additional information or have any
 * questions.
 */

package java.util;

import java.io.IOException;
import java.io.ObjectInputStream;
import java.io.ObjectOutputStream;
import java.io.Serializable;
import java.lang.reflect.Array;
import java.util.function.BiConsumer;
import java.util.function.BiFunction;
import java.util.function.Consumer;
import java.util.function.Function;
import java.util.function.IntFunction;
import java.util.function.Predicate;
import java.util.function.UnaryOperator;
import java.util.random.RandomGenerator;
import java.util.stream.IntStream;
import java.util.stream.Stream;
import java.util.stream.StreamSupport;
import jdk.internal.access.SharedSecrets;

/**
 * This class consists exclusively of static methods that operate on or return
 * collections.  It contains polymorphic algorithms that operate on
 * collections, "wrappers", which return a new collection backed by a
 * specified collection, and a few other odds and ends.
 *
 * <p>The methods of this class all throw a {@code NullPointerException}
 * if the collections or class objects provided to them are null.
 *
 * <p>The documentation for the polymorphic algorithms contained in this class
 * generally includes a brief description of the <i>implementation</i>.  Such
 * descriptions should be regarded as <i>implementation notes</i>, rather than
 * parts of the <i>specification</i>.  Implementors should feel free to
 * substitute other algorithms, so long as the specification itself is adhered
 * to.  (For example, the algorithm used by {@code sort} does not have to be
 * a mergesort, but it does have to be <i>stable</i>.)
 *
 * <p>The "destructive" algorithms contained in this class, that is, the
 * algorithms that modify the collection on which they operate, are specified
 * to throw {@code UnsupportedOperationException} if the collection does not
 * support the appropriate mutation primitive(s), such as the {@code set}
 * method.  These algorithms may, but are not required to, throw this
 * exception if an invocation would have no effect on the collection.  For
 * example, invoking the {@code sort} method on an unmodifiable list that is
 * already sorted may or may not throw {@code UnsupportedOperationException}.
 *
 * <p>This class is a member of the
 * <a href="{@docRoot}/java.base/java/util/package-summary.html#CollectionsFramework">
 * Java Collections Framework</a>.
 *
 * @author  Josh Bloch
 * @author  Neal Gafter
 * @see     Collection
 * @see     Set
 * @see     List
 * @see     Map
 * @since   1.2
 */

public final class Collections {
    // Suppresses default constructor, ensuring non-instantiability.
    private Collections() {
    }

    // Algorithms

    /*
     * Tuning parameters for algorithms - Many of the List algorithms have
     * two implementations, one of which is appropriate for RandomAccess
     * lists, the other for "sequential."  Often, the random access variant
     * yields better performance on small sequential access lists.  The
     * tuning parameters below determine the cutoff point for what constitutes
     * a "small" sequential access list for each algorithm.  The values below
     * were empirically determined to work well for LinkedList. Hopefully
     * they should be reasonable for other sequential access List
     * implementations.  Those doing performance work on this code would
     * do well to validate the values of these parameters from time to time.
     * (The first word of each tuning parameter name is the algorithm to which
     * it applies.)
     */
    private static final int BINARYSEARCH_THRESHOLD   = 5000;
    private static final int REVERSE_THRESHOLD        =   18;
    private static final int SHUFFLE_THRESHOLD        =    5;
    private static final int FILL_THRESHOLD           =   25;
    private static final int ROTATE_THRESHOLD         =  100;
    private static final int COPY_THRESHOLD           =   10;
    private static final int REPLACEALL_THRESHOLD     =   11;
    private static final int INDEXOFSUBLIST_THRESHOLD =   35;

    /**
     * Sorts the specified list into ascending order, according to the
     * {@linkplain Comparable natural ordering} of its elements.
     * All elements in the list must implement the {@link Comparable}
     * interface.  Furthermore, all elements in the list must be
     * <i>mutually comparable</i> (that is, {@code e1.compareTo(e2)}
     * must not throw a {@code ClassCastException} for any elements
     * {@code e1} and {@code e2} in the list).
     *
     * <p>This sort is guaranteed to be <i>stable</i>:  equal elements will
     * not be reordered as a result of the sort.
     *
     * <p>The specified list must be modifiable, but need not be resizable.
     *
     * @implNote
     * This implementation defers to the {@link List#sort(Comparator)}
     * method using the specified list and a {@code null} comparator.
     *
     * @param  <T> the class of the objects in the list
     * @param  list the list to be sorted.
     * @throws ClassCastException if the list contains elements that are not
     *         <i>mutually comparable</i> (for example, strings and integers).
     * @throws UnsupportedOperationException if the specified list's
     *         list-iterator does not support the {@code set} operation.
     * @throws IllegalArgumentException (optional) if the implementation
     *         detects that the natural ordering of the list elements is
     *         found to violate the {@link Comparable} contract
     * @see List#sort(Comparator)
     */
    public static <T extends Comparable<? super T>> void sort(List<T> list) {
        list.sort(null);
    }

    /**
     * Sorts the specified list according to the order induced by the
     * specified comparator.  All elements in the list must be <i>mutually
     * comparable</i> using the specified comparator (that is,
     * {@code c.compare(e1, e2)} must not throw a {@code ClassCastException}
     * for any elements {@code e1} and {@code e2} in the list).
     *
     * <p>This sort is guaranteed to be <i>stable</i>:  equal elements will
     * not be reordered as a result of the sort.
     *
     * <p>The specified list must be modifiable, but need not be resizable.
     *
     * @implNote
     * This implementation defers to the {@link List#sort(Comparator)}
     * method using the specified list and comparator.
     *
     * @param  <T> the class of the objects in the list
     * @param  list the list to be sorted.
     * @param  c the comparator to determine the order of the list.  A
     *        {@code null} value indicates that the elements' <i>natural
     *        ordering</i> should be used.
     * @throws ClassCastException if the list contains elements that are not
     *         <i>mutually comparable</i> using the specified comparator.
     * @throws UnsupportedOperationException if the specified list's
     *         list-iterator does not support the {@code set} operation.
     * @throws IllegalArgumentException (optional) if the comparator is
     *         found to violate the {@link Comparator} contract
     * @see List#sort(Comparator)
     */
    public static <T> void sort(List<T> list, Comparator<? super T> c) {
        list.sort(c);
    }


    /**
     * Searches the specified list for the specified object using the binary
     * search algorithm.  The list must be sorted into ascending order
     * according to the {@linkplain Comparable natural ordering} of its
     * elements (as by the {@link #sort(List)} method) prior to making this
     * call.  If it is not sorted, the results are undefined.  If the list
     * contains multiple elements equal to the specified object, there is no
     * guarantee which one will be found.
     *
     * <p>This method runs in log(n) time for a "random access" list (which
     * provides near-constant-time positional access).  If the specified list
     * does not implement the {@link RandomAccess} interface and is large,
     * this method will do an iterator-based binary search that performs
     * O(n) link traversals and O(log n) element comparisons.
     *
     * @param  <T> the class of the objects in the list
     * @param  list the list to be searched.
     * @param  key the key to be searched for.
     * @return the index of the search key, if it is contained in the list;
     *         otherwise, <code>(-(<i>insertion point</i>) - 1)</code>.  The
     *         <i>insertion point</i> is defined as the point at which the
     *         key would be inserted into the list: the index of the first
     *         element greater than the key, or {@code list.size()} if all
     *         elements in the list are less than the specified key.  Note
     *         that this guarantees that the return value will be &gt;= 0 if
     *         and only if the key is found.
     * @throws ClassCastException if the list contains elements that are not
     *         <i>mutually comparable</i> (for example, strings and
     *         integers), or the search key is not mutually comparable
     *         with the elements of the list.
     */
    public static <T>
    int binarySearch(List<? extends Comparable<? super T>> list, T key) {
        if (list instanceof RandomAccess || list.size()<BINARYSEARCH_THRESHOLD)
            return Collections.indexedBinarySearch(list, key);
        else
            return Collections.iteratorBinarySearch(list, key);
    }

    private static <T>
    int indexedBinarySearch(List<? extends Comparable<? super T>> list, T key) {
        int low = 0;
        int high = list.size()-1;

        while (low <= high) {
            int mid = (low + high) >>> 1;
            Comparable<? super T> midVal = list.get(mid);
            int cmp = midVal.compareTo(key);

            if (cmp < 0)
                low = mid + 1;
            else if (cmp > 0)
                high = mid - 1;
            else
                return mid; // key found
        }
        return -(low + 1);  // key not found
    }

    private static <T>
    int iteratorBinarySearch(List<? extends Comparable<? super T>> list, T key)
    {
        int low = 0;
        int high = list.size()-1;
        ListIterator<? extends Comparable<? super T>> i = list.listIterator();

        while (low <= high) {
            int mid = (low + high) >>> 1;
            Comparable<? super T> midVal = get(i, mid);
            int cmp = midVal.compareTo(key);

            if (cmp < 0)
                low = mid + 1;
            else if (cmp > 0)
                high = mid - 1;
            else
                return mid; // key found
        }
        return -(low + 1);  // key not found
    }

    /**
     * Gets the ith element from the given list by repositioning the specified
     * list listIterator.
     */
    private static <T> T get(ListIterator<? extends T> i, int index) {
        T obj;
        int pos = i.nextIndex();
        if (pos <= index) {
            do {
                obj = i.next();
            } while (pos++ < index);
        } else {
            do {
                obj = i.previous();
            } while (--pos > index);
        }
        return obj;
    }

    /**
     * Searches the specified list for the specified object using the binary
     * search algorithm.  The list must be sorted into ascending order
     * according to the specified comparator (as by the
     * {@link #sort(List, Comparator) sort(List, Comparator)}
     * method), prior to making this call.  If it is
     * not sorted, the results are undefined.  If the list contains multiple
     * elements equal to the specified object, there is no guarantee which one
     * will be found.
     *
     * <p>This method runs in log(n) time for a "random access" list (which
     * provides near-constant-time positional access).  If the specified list
     * does not implement the {@link RandomAccess} interface and is large,
     * this method will do an iterator-based binary search that performs
     * O(n) link traversals and O(log n) element comparisons.
     *
     * @param  <T> the class of the objects in the list
     * @param  list the list to be searched.
     * @param  key the key to be searched for.
     * @param  c the comparator by which the list is ordered.
     *         A {@code null} value indicates that the elements'
     *         {@linkplain Comparable natural ordering} should be used.
     * @return the index of the search key, if it is contained in the list;
     *         otherwise, <code>(-(<i>insertion point</i>) - 1)</code>.  The
     *         <i>insertion point</i> is defined as the point at which the
     *         key would be inserted into the list: the index of the first
     *         element greater than the key, or {@code list.size()} if all
     *         elements in the list are less than the specified key.  Note
     *         that this guarantees that the return value will be &gt;= 0 if
     *         and only if the key is found.
     * @throws ClassCastException if the list contains elements that are not
     *         <i>mutually comparable</i> using the specified comparator,
     *         or the search key is not mutually comparable with the
     *         elements of the list using this comparator.
     */
    @SuppressWarnings("unchecked")
    public static <T> int binarySearch(List<? extends T> list, T key, Comparator<? super T> c) {
        if (c==null)
            return binarySearch((List<? extends Comparable<? super T>>) list, key);

        if (list instanceof RandomAccess || list.size()<BINARYSEARCH_THRESHOLD)
            return Collections.indexedBinarySearch(list, key, c);
        else
            return Collections.iteratorBinarySearch(list, key, c);
    }

    private static <T> int indexedBinarySearch(List<? extends T> l, T key, Comparator<? super T> c) {
        int low = 0;
        int high = l.size()-1;

        while (low <= high) {
            int mid = (low + high) >>> 1;
            T midVal = l.get(mid);
            int cmp = c.compare(midVal, key);

            if (cmp < 0)
                low = mid + 1;
            else if (cmp > 0)
                high = mid - 1;
            else
                return mid; // key found
        }
        return -(low + 1);  // key not found
    }

    private static <T> int iteratorBinarySearch(List<? extends T> l, T key, Comparator<? super T> c) {
        int low = 0;
        int high = l.size()-1;
        ListIterator<? extends T> i = l.listIterator();

        while (low <= high) {
            int mid = (low + high) >>> 1;
            T midVal = get(i, mid);
            int cmp = c.compare(midVal, key);

            if (cmp < 0)
                low = mid + 1;
            else if (cmp > 0)
                high = mid - 1;
            else
                return mid; // key found
        }
        return -(low + 1);  // key not found
    }

    /**
     * Reverses the order of the elements in the specified list.<p>
     *
     * This method runs in linear time.
     *
     * @apiNote
     * This method mutates the specified list in-place. To obtain a
     * reverse-ordered view of a list without mutating it, use the
     * {@link List#reversed List.reversed} method.
     *
     * @param  list the list whose elements are to be reversed.
     * @throws UnsupportedOperationException if the specified list or
     *         its list-iterator does not support the {@code set} operation.
     * @see    List#reversed List.reversed
     */
    @SuppressWarnings({"rawtypes", "unchecked"})
    public static void reverse(List<?> list) {
        int size = list.size();
        if (size < REVERSE_THRESHOLD || list instanceof RandomAccess) {
            for (int i=0, mid=size>>1, j=size-1; i<mid; i++, j--)
                swap(list, i, j);
        } else {
            // instead of using a raw type here, it's possible to capture
            // the wildcard but it will require a call to a supplementary
            // private method
            ListIterator fwd = list.listIterator();
            ListIterator rev = list.listIterator(size);
            for (int i=0, mid=list.size()>>1; i<mid; i++) {
                Object tmp = fwd.next();
                fwd.set(rev.previous());
                rev.set(tmp);
            }
        }
    }

    /**
     * Randomly permutes the specified list using a default source of
     * randomness.  All permutations occur with approximately equal
     * likelihood.
     *
     * <p>The hedge "approximately" is used in the foregoing description because
     * default source of randomness is only approximately an unbiased source
     * of independently chosen bits. If it were a perfect source of randomly
     * chosen bits, then the algorithm would choose permutations with perfect
     * uniformity.
     *
     * <p>This implementation traverses the list backwards, from the last
     * element up to the second, repeatedly swapping a randomly selected element
     * into the "current position".  Elements are randomly selected from the
     * portion of the list that runs from the first element to the current
     * position, inclusive.
     *
     * @implSpec This method runs in linear time.  If the specified list does
     * not implement the {@link RandomAccess} interface and is large, this
     * implementation dumps the specified list into an array before shuffling
     * it, and dumps the shuffled array back into the list.  This avoids the
     * quadratic behavior that would result from shuffling a "sequential
     * access" list in place.
     *
     * @param  list the list to be shuffled.
     * @throws UnsupportedOperationException if the specified list or
     *         its list-iterator does not support the {@code set} operation.
     */
    public static void shuffle(List<?> list) {
        Random rnd = r;
        if (rnd == null)
            r = rnd = new Random(); // harmless race.
        shuffle(list, rnd);
    }

    private static Random r;

    /**
     * Randomly permute the specified list using the specified source of
     * randomness.<p>
     *
     * This method is equivalent to {@link #shuffle(List, RandomGenerator)}
     * and exists for backward compatibility. The {@link #shuffle(List, RandomGenerator)}
     * method is preferred, as it is not limited to random generators
     * that extend the {@link Random} class.
     *
     * @param  list the list to be shuffled.
     * @param  rnd the source of randomness to use to shuffle the list.
     * @throws UnsupportedOperationException if the specified list or its
     *         list-iterator does not support the {@code set} operation.
     */
    public static void shuffle(List<?> list, Random rnd) {
        shuffle(list, (RandomGenerator) rnd);
    }

    /**
     * Randomly permute the specified list using the specified source of
     * randomness.  All permutations occur with equal likelihood
     * assuming that the source of randomness is fair.<p>
     *
     * This implementation traverses the list backwards, from the last element
     * up to the second, repeatedly swapping a randomly selected element into
     * the "current position".  Elements are randomly selected from the
     * portion of the list that runs from the first element to the current
     * position, inclusive.
     *
     * @implSpec This method runs in linear time.  If the specified list does
     * not implement the {@link RandomAccess} interface and is large, this
     * implementation dumps the specified list into an array before shuffling
     * it, and dumps the shuffled array back into the list.  This avoids the
     * quadratic behavior that would result from shuffling a "sequential
     * access" list in place.
     *
     * @param  list the list to be shuffled.
     * @param  rnd the source of randomness to use to shuffle the list.
     * @throws UnsupportedOperationException if the specified list or its
     *         list-iterator does not support the {@code set} operation.
     * @since 21
     */
    @SuppressWarnings({"rawtypes", "unchecked"})
    public static void shuffle(List<?> list, RandomGenerator rnd) {
        int size = list.size();
        if (size < SHUFFLE_THRESHOLD || list instanceof RandomAccess) {
            for (int i=size; i>1; i--)
                swap(list, i-1, rnd.nextInt(i));
        } else {
            Object[] arr = list.toArray();

            // Shuffle array
            for (int i=size; i>1; i--)
                swap(arr, i-1, rnd.nextInt(i));

            // Dump array back into list
            // instead of using a raw type here, it's possible to capture
            // the wildcard but it will require a call to a supplementary
            // private method
            ListIterator it = list.listIterator();
            for (Object e : arr) {
                it.next();
                it.set(e);
            }
        }
    }

    /**
     * Swaps the elements at the specified positions in the specified list.
     * (If the specified positions are equal, invoking this method leaves
     * the list unchanged.)
     *
     * @param list The list in which to swap elements.
     * @param i the index of one element to be swapped.
     * @param j the index of the other element to be swapped.
     * @throws IndexOutOfBoundsException if either {@code i} or {@code j}
     *         is out of range (i &lt; 0 || i &gt;= list.size()
     *         || j &lt; 0 || j &gt;= list.size()).
     * @since 1.4
     */
    @SuppressWarnings({"rawtypes", "unchecked"})
    public static void swap(List<?> list, int i, int j) {
        // instead of using a raw type here, it's possible to capture
        // the wildcard but it will require a call to a supplementary
        // private method
        final List l = list;
        l.set(i, l.set(j, l.get(i)));
    }

    /**
     * Swaps the two specified elements in the specified array.
     */
    private static void swap(Object[] arr, int i, int j) {
        Object tmp = arr[i];
        arr[i] = arr[j];
        arr[j] = tmp;
    }

    /**
     * Replaces all of the elements of the specified list with the specified
     * element. <p>
     *
     * This method runs in linear time.
     *
     * @param  <T> the class of the objects in the list
     * @param  list the list to be filled with the specified element.
     * @param  obj The element with which to fill the specified list.
     * @throws UnsupportedOperationException if the specified list or its
     *         list-iterator does not support the {@code set} operation.
     */
    public static <T> void fill(List<? super T> list, T obj) {
        int size = list.size();

        if (size < FILL_THRESHOLD || list instanceof RandomAccess) {
            for (int i=0; i<size; i++)
                list.set(i, obj);
        } else {
            ListIterator<? super T> itr = list.listIterator();
            for (int i=0; i<size; i++) {
                itr.next();
                itr.set(obj);
            }
        }
    }

    /**
     * Copies all of the elements from one list into another.  After the
     * operation, the index of each copied element in the destination list
     * will be identical to its index in the source list.  The destination
     * list's size must be greater than or equal to the source list's size.
     * If it is greater, the remaining elements in the destination list are
     * unaffected. <p>
     *
     * This method runs in linear time.
     *
     * @param  <T> the class of the objects in the lists
     * @param  dest The destination list.
     * @param  src The source list.
     * @throws IndexOutOfBoundsException if the destination list is too small
     *         to contain the entire source List.
     * @throws UnsupportedOperationException if the destination list's
     *         list-iterator does not support the {@code set} operation.
     */
    public static <T> void copy(List<? super T> dest, List<? extends T> src) {
        int srcSize = src.size();
        if (srcSize > dest.size())
            throw new IndexOutOfBoundsException("Source does not fit in dest");

        if (srcSize < COPY_THRESHOLD ||
            (src instanceof RandomAccess && dest instanceof RandomAccess)) {
            for (int i=0; i<srcSize; i++)
                dest.set(i, src.get(i));
        } else {
            ListIterator<? super T> di=dest.listIterator();
            ListIterator<? extends T> si=src.listIterator();
            for (int i=0; i<srcSize; i++) {
                di.next();
                di.set(si.next());
            }
        }
    }

    /**
     * Returns the minimum element of the given collection, according to the
     * <i>natural ordering</i> of its elements.  All elements in the
     * collection must implement the {@code Comparable} interface.
     * Furthermore, all elements in the collection must be <i>mutually
     * comparable</i> (that is, {@code e1.compareTo(e2)} must not throw a
     * {@code ClassCastException} for any elements {@code e1} and
     * {@code e2} in the collection).<p>
     *
     * This method iterates over the entire collection, hence it requires
     * time proportional to the size of the collection.
     *
     * @param  <T> the class of the objects in the collection
     * @param  coll the collection whose minimum element is to be determined.
     * @return the minimum element of the given collection, according
     *         to the <i>natural ordering</i> of its elements.
     * @throws ClassCastException if the collection contains elements that are
     *         not <i>mutually comparable</i> (for example, strings and
     *         integers).
     * @throws NoSuchElementException if the collection is empty.
     * @see Comparable
     */
    public static <T extends Object & Comparable<? super T>> T min(Collection<? extends T> coll) {
        Iterator<? extends T> i = coll.iterator();
        T candidate = i.next();

        while (i.hasNext()) {
            T next = i.next();
            if (next.compareTo(candidate) < 0)
                candidate = next;
        }
        return candidate;
    }

    /**
     * Returns the minimum element of the given collection, according to the
     * order induced by the specified comparator.  All elements in the
     * collection must be <i>mutually comparable</i> by the specified
     * comparator (that is, {@code comp.compare(e1, e2)} must not throw a
     * {@code ClassCastException} for any elements {@code e1} and
     * {@code e2} in the collection).<p>
     *
     * This method iterates over the entire collection, hence it requires
     * time proportional to the size of the collection.
     *
     * @param  <T> the class of the objects in the collection
     * @param  coll the collection whose minimum element is to be determined.
     * @param  comp the comparator with which to determine the minimum element.
     *         A {@code null} value indicates that the elements' <i>natural
     *         ordering</i> should be used.
     * @return the minimum element of the given collection, according
     *         to the specified comparator.
     * @throws ClassCastException if the collection contains elements that are
     *         not <i>mutually comparable</i> using the specified comparator.
     * @throws NoSuchElementException if the collection is empty.
     * @see Comparable
     */
    @SuppressWarnings({"unchecked"})
    public static <T> T min(Collection<? extends T> coll, Comparator<? super T> comp) {
        if (comp==null)
            return (T)min((Collection<Comparable<Object>>) coll);

        Iterator<? extends T> i = coll.iterator();
        T candidate = i.next();

        while (i.hasNext()) {
            T next = i.next();
            if (comp.compare(next, candidate) < 0)
                candidate = next;
        }
        return candidate;
    }

    /**
     * Returns the maximum element of the given collection, according to the
     * <i>natural ordering</i> of its elements.  All elements in the
     * collection must implement the {@code Comparable} interface.
     * Furthermore, all elements in the collection must be <i>mutually
     * comparable</i> (that is, {@code e1.compareTo(e2)} must not throw a
     * {@code ClassCastException} for any elements {@code e1} and
     * {@code e2} in the collection).<p>
     *
     * This method iterates over the entire collection, hence it requires
     * time proportional to the size of the collection.
     *
     * @param  <T> the class of the objects in the collection
     * @param  coll the collection whose maximum element is to be determined.
     * @return the maximum element of the given collection, according
     *         to the <i>natural ordering</i> of its elements.
     * @throws ClassCastException if the collection contains elements that are
     *         not <i>mutually comparable</i> (for example, strings and
     *         integers).
     * @throws NoSuchElementException if the collection is empty.
     * @see Comparable
     */
    public static <T extends Object & Comparable<? super T>> T max(Collection<? extends T> coll) {
        Iterator<? extends T> i = coll.iterator();
        T candidate = i.next();

        while (i.hasNext()) {
            T next = i.next();
            if (next.compareTo(candidate) > 0)
                candidate = next;
        }
        return candidate;
    }

    /**
     * Returns the maximum element of the given collection, according to the
     * order induced by the specified comparator.  All elements in the
     * collection must be <i>mutually comparable</i> by the specified
     * comparator (that is, {@code comp.compare(e1, e2)} must not throw a
     * {@code ClassCastException} for any elements {@code e1} and
     * {@code e2} in the collection).<p>
     *
     * This method iterates over the entire collection, hence it requires
     * time proportional to the size of the collection.
     *
     * @param  <T> the class of the objects in the collection
     * @param  coll the collection whose maximum element is to be determined.
     * @param  comp the comparator with which to determine the maximum element.
     *         A {@code null} value indicates that the elements' <i>natural
     *        ordering</i> should be used.
     * @return the maximum element of the given collection, according
     *         to the specified comparator.
     * @throws ClassCastException if the collection contains elements that are
     *         not <i>mutually comparable</i> using the specified comparator.
     * @throws NoSuchElementException if the collection is empty.
     * @see Comparable
     */
    @SuppressWarnings({"unchecked"})
    public static <T> T max(Collection<? extends T> coll, Comparator<? super T> comp) {
        if (comp==null)
            return (T)max((Collection<Comparable<Object>>) coll);

        Iterator<? extends T> i = coll.iterator();
        T candidate = i.next();

        while (i.hasNext()) {
            T next = i.next();
            if (comp.compare(next, candidate) > 0)
                candidate = next;
        }
        return candidate;
    }

    /**
     * Rotates the elements in the specified list by the specified distance.
     * After calling this method, the element at index {@code i} will be
     * the element previously at index {@code (i - distance)} mod
     * {@code list.size()}, for all values of {@code i} between {@code 0}
     * and {@code list.size()-1}, inclusive.  (This method has no effect on
     * the size of the list.)
     *
     * <p>For example, suppose {@code list} comprises{@code  [t, a, n, k, s]}.
     * After invoking {@code Collections.rotate(list, 1)} (or
     * {@code Collections.rotate(list, -4)}), {@code list} will comprise
     * {@code [s, t, a, n, k]}.
     *
     * <p>Note that this method can usefully be applied to sublists to
     * move one or more elements within a list while preserving the
     * order of the remaining elements.  For example, the following idiom
     * moves the element at index {@code j} forward to position
     * {@code k} (which must be greater than or equal to {@code j}):
     * <pre>
     *     Collections.rotate(list.subList(j, k+1), -1);
     * </pre>
     * To make this concrete, suppose {@code list} comprises
     * {@code [a, b, c, d, e]}.  To move the element at index {@code 1}
     * ({@code b}) forward two positions, perform the following invocation:
     * <pre>
     *     Collections.rotate(l.subList(1, 4), -1);
     * </pre>
     * The resulting list is {@code [a, c, d, b, e]}.
     *
     * <p>To move more than one element forward, increase the absolute value
     * of the rotation distance.  To move elements backward, use a positive
     * shift distance.
     *
     * <p>If the specified list is small or implements the {@link
     * RandomAccess} interface, this implementation exchanges the first
     * element into the location it should go, and then repeatedly exchanges
     * the displaced element into the location it should go until a displaced
     * element is swapped into the first element.  If necessary, the process
     * is repeated on the second and successive elements, until the rotation
     * is complete.  If the specified list is large and doesn't implement the
     * {@code RandomAccess} interface, this implementation breaks the
     * list into two sublist views around index {@code -distance mod size}.
     * Then the {@link #reverse(List)} method is invoked on each sublist view,
     * and finally it is invoked on the entire list.  For a more complete
     * description of both algorithms, see Section 2.3 of Jon Bentley's
     * <i>Programming Pearls</i> (Addison-Wesley, 1986).
     *
     * @param list the list to be rotated.
     * @param distance the distance to rotate the list.  There are no
     *        constraints on this value; it may be zero, negative, or
     *        greater than {@code list.size()}.
     * @throws UnsupportedOperationException if the specified list or
     *         its list-iterator does not support the {@code set} operation.
     * @since 1.4
     */
    public static void rotate(List<?> list, int distance) {
        if (list instanceof RandomAccess || list.size() < ROTATE_THRESHOLD)
            rotate1(list, distance);
        else
            rotate2(list, distance);
    }

    private static <T> void rotate1(List<T> list, int distance) {
        int size = list.size();
        if (size == 0)
            return;
        distance = distance % size;
        if (distance < 0)
            distance += size;
        if (distance == 0)
            return;

        int bound = size - distance;
        for (int cycleStart = 0, nMoved = 0; nMoved < size; cycleStart++) {
            T displaced = list.get(cycleStart);
            int i = cycleStart;
            do {
                if (i >= bound)
                    i -= size;
                i += distance;
                displaced = list.set(i, displaced);
                nMoved++;
            } while (i != cycleStart);
        }
    }

    private static void rotate2(List<?> list, int distance) {
        int size = list.size();
        if (size == 0)
            return;
        int mid =  -distance % size;
        if (mid < 0)
            mid += size;
        if (mid == 0)
            return;

        reverse(list.subList(0, mid));
        reverse(list.subList(mid, size));
        reverse(list);
    }

    /**
     * Replaces all occurrences of one specified value in a list with another.
     * More formally, replaces with {@code newVal} each element {@code e}
     * in {@code list} such that
     * {@code (oldVal==null ? e==null : oldVal.equals(e))}.
     * (This method has no effect on the size of the list.)
     *
     * @param  <T> the class of the objects in the list
     * @param list the list in which replacement is to occur.
     * @param oldVal the old value to be replaced.
     * @param newVal the new value with which {@code oldVal} is to be
     *        replaced.
     * @return {@code true} if {@code list} contained one or more elements
     *         {@code e} such that
     *         {@code (oldVal==null ?  e==null : oldVal.equals(e))}.
     * @throws UnsupportedOperationException if the specified list or
     *         its list-iterator does not support the {@code set} operation.
     * @since  1.4
     */
    public static <T> boolean replaceAll(List<T> list, T oldVal, T newVal) {
        boolean result = false;
        int size = list.size();
        if (size < REPLACEALL_THRESHOLD || list instanceof RandomAccess) {
            if (oldVal==null) {
                for (int i=0; i<size; i++) {
                    if (list.get(i)==null) {
                        list.set(i, newVal);
                        result = true;
                    }
                }
            } else {
                for (int i=0; i<size; i++) {
                    if (oldVal.equals(list.get(i))) {
                        list.set(i, newVal);
                        result = true;
                    }
                }
            }
        } else {
            ListIterator<T> itr=list.listIterator();
            if (oldVal==null) {
                for (int i=0; i<size; i++) {
                    if (itr.next()==null) {
                        itr.set(newVal);
                        result = true;
                    }
                }
            } else {
                for (int i=0; i<size; i++) {
                    if (oldVal.equals(itr.next())) {
                        itr.set(newVal);
                        result = true;
                    }
                }
            }
        }
        return result;
    }

    /**
     * Returns the starting position of the first occurrence of the specified
     * target list within the specified source list, or -1 if there is no
     * such occurrence.  More formally, returns the lowest index {@code i}
     * such that {@code source.subList(i, i+target.size()).equals(target)},
     * or -1 if there is no such index.  (Returns -1 if
     * {@code target.size() > source.size()})
     *
     * <p>This implementation uses the "brute force" technique of scanning
     * over the source list, looking for a match with the target at each
     * location in turn.
     *
     * @param source the list in which to search for the first occurrence
     *        of {@code target}.
     * @param target the list to search for as a subList of {@code source}.
     * @return the starting position of the first occurrence of the specified
     *         target list within the specified source list, or -1 if there
     *         is no such occurrence.
     * @since  1.4
     */
    public static int indexOfSubList(List<?> source, List<?> target) {
        int sourceSize = source.size();
        int targetSize = target.size();
        int maxCandidate = sourceSize - targetSize;

        if (sourceSize < INDEXOFSUBLIST_THRESHOLD ||
            (source instanceof RandomAccess&&target instanceof RandomAccess)) {
        nextCand:
            for (int candidate = 0; candidate <= maxCandidate; candidate++) {
                for (int i=0, j=candidate; i<targetSize; i++, j++)
                    if (!eq(target.get(i), source.get(j)))
                        continue nextCand;  // Element mismatch, try next cand
                return candidate;  // All elements of candidate matched target
            }
        } else {  // Iterator version of above algorithm
            ListIterator<?> si = source.listIterator();
        nextCand:
            for (int candidate = 0; candidate <= maxCandidate; candidate++) {
                ListIterator<?> ti = target.listIterator();
                for (int i=0; i<targetSize; i++) {
                    if (!eq(ti.next(), si.next())) {
                        // Back up source iterator to next candidate
                        for (int j=0; j<i; j++)
                            si.previous();
                        continue nextCand;
                    }
                }
                return candidate;
            }
        }
        return -1;  // No candidate matched the target
    }

    /**
     * Returns the starting position of the last occurrence of the specified
     * target list within the specified source list, or -1 if there is no such
     * occurrence.  More formally, returns the highest index {@code i}
     * such that {@code source.subList(i, i+target.size()).equals(target)},
     * or -1 if there is no such index.  (Returns -1 if
     * {@code target.size() > source.size()})
     *
     * <p>This implementation uses the "brute force" technique of iterating
     * over the source list, looking for a match with the target at each
     * location in turn.
     *
     * @param source the list in which to search for the last occurrence
     *        of {@code target}.
     * @param target the list to search for as a subList of {@code source}.
     * @return the starting position of the last occurrence of the specified
     *         target list within the specified source list, or -1 if there
     *         is no such occurrence.
     * @since  1.4
     */
    public static int lastIndexOfSubList(List<?> source, List<?> target) {
        int sourceSize = source.size();
        int targetSize = target.size();
        int maxCandidate = sourceSize - targetSize;

        if (sourceSize < INDEXOFSUBLIST_THRESHOLD ||
            source instanceof RandomAccess) {   // Index access version
        nextCand:
            for (int candidate = maxCandidate; candidate >= 0; candidate--) {
                for (int i=0, j=candidate; i<targetSize; i++, j++)
                    if (!eq(target.get(i), source.get(j)))
                        continue nextCand;  // Element mismatch, try next cand
                return candidate;  // All elements of candidate matched target
            }
        } else {  // Iterator version of above algorithm
            if (maxCandidate < 0)
                return -1;
            ListIterator<?> si = source.listIterator(maxCandidate);
        nextCand:
            for (int candidate = maxCandidate; candidate >= 0; candidate--) {
                ListIterator<?> ti = target.listIterator();
                for (int i=0; i<targetSize; i++) {
                    if (!eq(ti.next(), si.next())) {
                        if (candidate != 0) {
                            // Back up source iterator to next candidate
                            for (int j=0; j<=i+1; j++)
                                si.previous();
                        }
                        continue nextCand;
                    }
                }
                return candidate;
            }
        }
        return -1;  // No candidate matched the target
    }


    // Unmodifiable Wrappers

    /**
     * Returns an <a href="Collection.html#unmodview">unmodifiable view</a> of the
     * specified collection. Query operations on the returned collection "read through"
     * to the specified collection, and attempts to modify the returned
     * collection, whether direct or via its iterator, result in an
     * {@code UnsupportedOperationException}.<p>
     *
     * The returned collection does <i>not</i> pass the hashCode and equals
     * operations through to the backing collection, but relies on
     * {@code Object}'s {@code equals} and {@code hashCode} methods.  This
     * is necessary to preserve the contracts of these operations in the case
     * that the backing collection is a set or a list.<p>
     *
     * The returned collection will be serializable if the specified collection
     * is serializable.
     *
     * @implNote This method may return its argument if the argument is already unmodifiable.
     * @param  <T> the class of the objects in the collection
     * @param  c the collection for which an unmodifiable view is to be
     *         returned.
     * @return an unmodifiable view of the specified collection.
     */
    @SuppressWarnings("unchecked")
    public static <T> Collection<T> unmodifiableCollection(Collection<? extends T> c) {
        if (c.getClass() == UnmodifiableCollection.class) {
            return (Collection<T>) c;
        }
        return new UnmodifiableCollection<>(c);
    }

    /**
     * @serial include
     */
    static class UnmodifiableCollection<E> implements Collection<E>, Serializable {
        @java.io.Serial
        private static final long serialVersionUID = 1820017752578914078L;

        /** @serial */
        @SuppressWarnings("serial") // Conditionally serializable
        final Collection<? extends E> c;

        UnmodifiableCollection(Collection<? extends E> c) {
            if (c==null)
                throw new NullPointerException();
            this.c = c;
        }

        public int size()                          {return c.size();}
        public boolean isEmpty()                   {return c.isEmpty();}
        public boolean contains(Object o)          {return c.contains(o);}
        public Object[] toArray()                  {return c.toArray();}
        public <T> T[] toArray(T[] a)              {return c.toArray(a);}
        public <T> T[] toArray(IntFunction<T[]> f) {return c.toArray(f);}
        public String toString()                   {return c.toString();}

        public Iterator<E> iterator() {
            return new Iterator<>() {
                private final Iterator<? extends E> i = c.iterator();

                public boolean hasNext() {return i.hasNext();}
                public E next()          {return i.next();}
                public void remove() {
                    throw new UnsupportedOperationException();
                }
                @Override
                public void forEachRemaining(Consumer<? super E> action) {
                    // Use backing collection version
                    i.forEachRemaining(action);
                }
            };
        }

        public boolean add(E e) {
            throw new UnsupportedOperationException();
        }
        public boolean remove(Object o) {
            throw new UnsupportedOperationException();
        }

        public boolean containsAll(Collection<?> coll) {
            return c.containsAll(coll);
        }
        public boolean addAll(Collection<? extends E> coll) {
            throw new UnsupportedOperationException();
        }
        public boolean removeAll(Collection<?> coll) {
            throw new UnsupportedOperationException();
        }
        public boolean retainAll(Collection<?> coll) {
            throw new UnsupportedOperationException();
        }
        public void clear() {
            throw new UnsupportedOperationException();
        }

        // Override default methods in Collection
        @Override
        public void forEach(Consumer<? super E> action) {
            c.forEach(action);
        }
        @Override
        public boolean removeIf(Predicate<? super E> filter) {
            throw new UnsupportedOperationException();
        }
        @SuppressWarnings("unchecked")
        @Override
        public Spliterator<E> spliterator() {
            return (Spliterator<E>)c.spliterator();
        }
        @SuppressWarnings("unchecked")
        @Override
        public Stream<E> stream() {
            return (Stream<E>)c.stream();
        }
        @SuppressWarnings("unchecked")
        @Override
        public Stream<E> parallelStream() {
            return (Stream<E>)c.parallelStream();
        }
    }

    /**
     * Returns an <a href="Collection.html#unmodview">unmodifiable view</a> of the
     * specified {@code SequencedCollection}. Query operations on the returned collection
     * "read through" to the specified collection, and attempts to modify the returned
     * collection, whether direct or via its iterator, result in an
     * {@code UnsupportedOperationException}.<p>
     *
     * The returned collection does <i>not</i> pass the {@code hashCode} and
     * {@code equals} operations through to the backing collection, but relies on
     * {@code Object}'s {@code equals} and {@code hashCode} methods.  This
     * is necessary to preserve the contracts of these operations in the case
     * that the backing collection is a set or a list.<p>
     *
     * The returned collection will be serializable if the specified collection
     * is serializable.
     *
     * @implNote This method may return its argument if the argument is already unmodifiable.
     * @param  <T> the class of the objects in the collection
     * @param  c the collection for which an unmodifiable view is to be
     *         returned.
     * @return an unmodifiable view of the specified collection.
     * @since 21
     */
    @SuppressWarnings("unchecked")
    public static <T> SequencedCollection<T> unmodifiableSequencedCollection(SequencedCollection<? extends T> c) {
        if (c.getClass() == UnmodifiableSequencedCollection.class) {
            return (SequencedCollection<T>) c;
        }
        return new UnmodifiableSequencedCollection<>(c);
    }

    /**
     * @serial include
     */
    static class UnmodifiableSequencedCollection<E> extends UnmodifiableCollection<E>
            implements SequencedCollection<E>, Serializable {

        @java.io.Serial
        private static final long serialVersionUID = -6060065079711684830L;

        UnmodifiableSequencedCollection(SequencedCollection<? extends E> c) {
            super(c);
        }

        @SuppressWarnings("unchecked")
        private SequencedCollection<E> sc() {
            return (SequencedCollection<E>) c;
        }

        // Even though this wrapper class is serializable, the reversed view is effectively
        // not serializable because it points to the reversed collection view, which usually isn't
        // serializable.
        public SequencedCollection<E> reversed() {
            return new UnmodifiableSequencedCollection<>(sc().reversed());
        }

        public void addFirst(E e) {
            throw new UnsupportedOperationException();
        }

        public void addLast(E e) {
            throw new UnsupportedOperationException();
        }

        public E getFirst() {
            return sc().getFirst();
        }

        public E getLast() {
            return sc().getLast();
        }

        public E removeFirst() {
            throw new UnsupportedOperationException();
        }

        public E removeLast() {
            throw new UnsupportedOperationException();
        }
    }

    /**
     * Returns an <a href="Collection.html#unmodview">unmodifiable view</a> of the
     * specified set. Query operations on the returned set "read through" to the specified
     * set, and attempts to modify the returned set, whether direct or via its
     * iterator, result in an {@code UnsupportedOperationException}.<p>
     *
     * The returned set will be serializable if the specified set
     * is serializable.
     *
     * @implNote This method may return its argument if the argument is already unmodifiable.
     * @param  <T> the class of the objects in the set
     * @param  s the set for which an unmodifiable view is to be returned.
     * @return an unmodifiable view of the specified set.
     */
    @SuppressWarnings("unchecked")
    public static <T> Set<T> unmodifiableSet(Set<? extends T> s) {
        // Not checking for subclasses because of heap pollution and information leakage.
        if (s.getClass() == UnmodifiableSet.class) {
            return (Set<T>) s;
        }
        return new UnmodifiableSet<>(s);
    }

    /**
     * @serial include
     */
    static class UnmodifiableSet<E> extends UnmodifiableCollection<E>
                                 implements Set<E>, Serializable {
        @java.io.Serial
        private static final long serialVersionUID = -9215047833775013803L;

        UnmodifiableSet(Set<? extends E> s)     {super(s);}
        public boolean equals(Object o) {return o == this || c.equals(o);}
        public int hashCode()           {return c.hashCode();}
    }

    /**
     * Returns an <a href="Collection.html#unmodview">unmodifiable view</a> of the
     * specified {@code SequencedSet}. Query operations on the returned set
     * "read through" to the specified set, and attempts to modify the returned
     * set, whether direct or via its iterator, result in an
     * {@code UnsupportedOperationException}.<p>
     *
     * The returned set will be serializable if the specified set
     * is serializable.
     *
     * @implNote This method may return its argument if the argument is already unmodifiable.
     * @param  <T> the class of the objects in the set
     * @param  s the set for which an unmodifiable view is to be returned.
     * @return an unmodifiable view of the specified sequenced set.
     * @since 21
     */
    @SuppressWarnings("unchecked")
    public static <T> SequencedSet<T> unmodifiableSequencedSet(SequencedSet<? extends T> s) {
        // Not checking for subclasses because of heap pollution and information leakage.
        if (s.getClass() == UnmodifiableSequencedSet.class) {
            return (SequencedSet<T>) s;
        }
        return new UnmodifiableSequencedSet<>(s);
    }

    /**
     * @serial include
     */
    static class UnmodifiableSequencedSet<E> extends UnmodifiableSequencedCollection<E>
                                             implements SequencedSet<E>, Serializable {
        @java.io.Serial
        private static final long serialVersionUID = -2153469532349793522L;

        UnmodifiableSequencedSet(SequencedSet<? extends E> s)    {super(s);}
        public boolean equals(Object o)                          {return o == this || c.equals(o);}
        public int hashCode()                                    {return c.hashCode();}

        @SuppressWarnings("unchecked")
        private SequencedSet<E> ss() {
            return (SequencedSet<E>) c;
        }

        // Even though this wrapper class is serializable, the reversed view is effectively
        // not serializable because it points to the reversed set view, which usually isn't
        // serializable.
        public SequencedSet<E> reversed() {
            return new UnmodifiableSequencedSet<>(ss().reversed());
        }
    }

    /**
     * Returns an <a href="Collection.html#unmodview">unmodifiable view</a> of the
     * specified sorted set. Query operations on the returned sorted set "read
     * through" to the specified sorted set.  Attempts to modify the returned
     * sorted set, whether direct, via its iterator, or via its
     * {@code subSet}, {@code headSet}, or {@code tailSet} views, result in
     * an {@code UnsupportedOperationException}.<p>
     *
     * The returned sorted set will be serializable if the specified sorted set
     * is serializable.
     *
     * @implNote This method may return its argument if the argument is already unmodifiable.
     * @param  <T> the class of the objects in the set
     * @param s the sorted set for which an unmodifiable view is to be
     *        returned.
     * @return an unmodifiable view of the specified sorted set.
     */
    public static <T> SortedSet<T> unmodifiableSortedSet(SortedSet<T> s) {
        // Not checking for subclasses because of heap pollution and information leakage.
        if (s.getClass() == UnmodifiableSortedSet.class) {
            return s;
        }
        return new UnmodifiableSortedSet<>(s);
    }

    /**
     * @serial include
     */
    static class UnmodifiableSortedSet<E>
                             extends UnmodifiableSet<E>
                             implements SortedSet<E>, Serializable {
        @java.io.Serial
        private static final long serialVersionUID = -4929149591599911165L;
        /** @serial */
        @SuppressWarnings("serial") // Conditionally serializable
        private final SortedSet<E> ss;

        UnmodifiableSortedSet(SortedSet<E> s) {super(s); ss = s;}

        public Comparator<? super E> comparator() {return ss.comparator();}

        public SortedSet<E> subSet(E fromElement, E toElement) {
            return new UnmodifiableSortedSet<>(ss.subSet(fromElement,toElement));
        }
        public SortedSet<E> headSet(E toElement) {
            return new UnmodifiableSortedSet<>(ss.headSet(toElement));
        }
        public SortedSet<E> tailSet(E fromElement) {
            return new UnmodifiableSortedSet<>(ss.tailSet(fromElement));
        }

        public E first()                   {return ss.first();}
        public E last()                    {return ss.last();}
    }

    /**
     * Returns an <a href="Collection.html#unmodview">unmodifiable view</a> of the
     * specified navigable set. Query operations on the returned navigable set "read
     * through" to the specified navigable set.  Attempts to modify the returned
     * navigable set, whether direct, via its iterator, or via its
     * {@code subSet}, {@code headSet}, or {@code tailSet} views, result in
     * an {@code UnsupportedOperationException}.<p>
     *
     * The returned navigable set will be serializable if the specified
     * navigable set is serializable.
     *
     * @implNote This method may return its argument if the argument is already unmodifiable.
     * @param  <T> the class of the objects in the set
     * @param s the navigable set for which an unmodifiable view is to be
     *        returned
     * @return an unmodifiable view of the specified navigable set
     * @since 1.8
     */
    public static <T> NavigableSet<T> unmodifiableNavigableSet(NavigableSet<T> s) {
        if (s.getClass() == UnmodifiableNavigableSet.class) {
            return s;
        }
        return new UnmodifiableNavigableSet<>(s);
    }

    /**
     * Wraps a navigable set and disables all of the mutative operations.
     *
     * @param <E> type of elements
     * @serial include
     */
    static class UnmodifiableNavigableSet<E>
                             extends UnmodifiableSortedSet<E>
                             implements NavigableSet<E>, Serializable {

        @java.io.Serial
        private static final long serialVersionUID = -6027448201786391929L;

        /**
         * A singleton empty unmodifiable navigable set used for
         * {@link #emptyNavigableSet()}.
         *
         * @param <E> type of elements, if there were any, and bounds
         */
        private static class EmptyNavigableSet<E> extends UnmodifiableNavigableSet<E>
            implements Serializable {
            @java.io.Serial
            private static final long serialVersionUID = -6291252904449939134L;

            public EmptyNavigableSet() {
                super(new TreeSet<>());
            }

            @java.io.Serial
            private Object readResolve()        { return EMPTY_NAVIGABLE_SET; }
        }

        private static final NavigableSet<?> EMPTY_NAVIGABLE_SET =
                new EmptyNavigableSet<>();

        /**
         * @serial The instance we are protecting.
         */
        @SuppressWarnings("serial") // Conditionally serializable
        private final NavigableSet<E> ns;

        UnmodifiableNavigableSet(NavigableSet<E> s)         {super(s); ns = s;}

        public E lower(E e)                             { return ns.lower(e); }
        public E floor(E e)                             { return ns.floor(e); }
        public E ceiling(E e)                         { return ns.ceiling(e); }
        public E higher(E e)                           { return ns.higher(e); }
        public E pollFirst()     { throw new UnsupportedOperationException(); }
        public E pollLast()      { throw new UnsupportedOperationException(); }
        public NavigableSet<E> descendingSet()
                 { return new UnmodifiableNavigableSet<>(ns.descendingSet()); }
        public Iterator<E> descendingIterator()
                                         { return descendingSet().iterator(); }

        public NavigableSet<E> subSet(E fromElement, boolean fromInclusive, E toElement, boolean toInclusive) {
            return new UnmodifiableNavigableSet<>(
                ns.subSet(fromElement, fromInclusive, toElement, toInclusive));
        }

        public NavigableSet<E> headSet(E toElement, boolean inclusive) {
            return new UnmodifiableNavigableSet<>(
                ns.headSet(toElement, inclusive));
        }

        public NavigableSet<E> tailSet(E fromElement, boolean inclusive) {
            return new UnmodifiableNavigableSet<>(
                ns.tailSet(fromElement, inclusive));
        }
    }

    /**
     * Returns an <a href="Collection.html#unmodview">unmodifiable view</a> of the
     * specified list. Query operations on the returned list "read through" to the
     * specified list, and attempts to modify the returned list, whether
     * direct or via its iterator, result in an
     * {@code UnsupportedOperationException}.<p>
     *
     * The returned list will be serializable if the specified list
     * is serializable. Similarly, the returned list will implement
     * {@link RandomAccess} if the specified list does.
     *
     * @implNote This method may return its argument if the argument is already unmodifiable.
     * @param  <T> the class of the objects in the list
     * @param  list the list for which an unmodifiable view is to be returned.
     * @return an unmodifiable view of the specified list.
     */
    @SuppressWarnings("unchecked")
    public static <T> List<T> unmodifiableList(List<? extends T> list) {
        if (list.getClass() == UnmodifiableList.class || list.getClass() == UnmodifiableRandomAccessList.class) {
           return (List<T>) list;
        }

        return (list instanceof RandomAccess ?
                new UnmodifiableRandomAccessList<>(list) :
                new UnmodifiableList<>(list));
    }

    /**
     * @serial include
     */
    static class UnmodifiableList<E> extends UnmodifiableCollection<E>
                                  implements List<E> {
        @java.io.Serial
        private static final long serialVersionUID = -283967356065247728L;

        /** @serial */
        @SuppressWarnings("serial") // Conditionally serializable
        final List<? extends E> list;

        UnmodifiableList(List<? extends E> list) {
            super(list);
            this.list = list;
        }

        public boolean equals(Object o) {return o == this || list.equals(o);}
        public int hashCode()           {return list.hashCode();}

        public E get(int index) {return list.get(index);}
        public E set(int index, E element) {
            throw new UnsupportedOperationException();
        }
        public void add(int index, E element) {
            throw new UnsupportedOperationException();
        }
        public E remove(int index) {
            throw new UnsupportedOperationException();
        }
        public int indexOf(Object o)            {return list.indexOf(o);}
        public int lastIndexOf(Object o)        {return list.lastIndexOf(o);}
        public boolean addAll(int index, Collection<? extends E> c) {
            throw new UnsupportedOperationException();
        }

        @Override
        public void replaceAll(UnaryOperator<E> operator) {
            throw new UnsupportedOperationException();
        }
        @Override
        public void sort(Comparator<? super E> c) {
            throw new UnsupportedOperationException();
        }

        public ListIterator<E> listIterator()   {return listIterator(0);}

        public ListIterator<E> listIterator(final int index) {
            return new ListIterator<>() {
                private final ListIterator<? extends E> i
                    = list.listIterator(index);

                public boolean hasNext()     {return i.hasNext();}
                public E next()              {return i.next();}
                public boolean hasPrevious() {return i.hasPrevious();}
                public E previous()          {return i.previous();}
                public int nextIndex()       {return i.nextIndex();}
                public int previousIndex()   {return i.previousIndex();}

                public void remove() {
                    throw new UnsupportedOperationException();
                }
                public void set(E e) {
                    throw new UnsupportedOperationException();
                }
                public void add(E e) {
                    throw new UnsupportedOperationException();
                }

                @Override
                public void forEachRemaining(Consumer<? super E> action) {
                    i.forEachRemaining(action);
                }
            };
        }

        public List<E> subList(int fromIndex, int toIndex) {
            return new UnmodifiableList<>(list.subList(fromIndex, toIndex));
        }

        /**
         * UnmodifiableRandomAccessList instances are serialized as
         * UnmodifiableList instances to allow them to be deserialized
         * in pre-1.4 JREs (which do not have UnmodifiableRandomAccessList).
         * This method inverts the transformation.  As a beneficial
         * side-effect, it also grafts the RandomAccess marker onto
         * UnmodifiableList instances that were serialized in pre-1.4 JREs.
         *
         * Note: Unfortunately, UnmodifiableRandomAccessList instances
         * serialized in 1.4.1 and deserialized in 1.4 will become
         * UnmodifiableList instances, as this method was missing in 1.4.
         */
        @java.io.Serial
        private Object readResolve() {
            return (list instanceof RandomAccess
                    ? new UnmodifiableRandomAccessList<>(list)
                    : this);
        }
    }

    /**
     * @serial include
     */
    static class UnmodifiableRandomAccessList<E> extends UnmodifiableList<E>
                                              implements RandomAccess
    {
        UnmodifiableRandomAccessList(List<? extends E> list) {
            super(list);
        }

        public List<E> subList(int fromIndex, int toIndex) {
            return new UnmodifiableRandomAccessList<>(
                list.subList(fromIndex, toIndex));
        }

        @java.io.Serial
        private static final long serialVersionUID = -2542308836966382001L;

        /**
         * Allows instances to be deserialized in pre-1.4 JREs (which do
         * not have UnmodifiableRandomAccessList).  UnmodifiableList has
         * a readResolve method that inverts this transformation upon
         * deserialization.
         */
        @java.io.Serial
        private Object writeReplace() {
            return new UnmodifiableList<>(list);
        }
    }

    /**
     * Returns an <a href="Collection.html#unmodview">unmodifiable view</a> of the
     * specified map. Query operations on the returned map "read through"
     * to the specified map, and attempts to modify the returned
     * map, whether direct or via its collection views, result in an
     * {@code UnsupportedOperationException}.<p>
     *
     * The returned map will be serializable if the specified map
     * is serializable.
     *
     * @implNote This method may return its argument if the argument is already unmodifiable.
     * @param <K> the class of the map keys
     * @param <V> the class of the map values
     * @param  m the map for which an unmodifiable view is to be returned.
     * @return an unmodifiable view of the specified map.
     */
    @SuppressWarnings("unchecked")
    public static <K,V> Map<K,V> unmodifiableMap(Map<? extends K, ? extends V> m) {
        // Not checking for subclasses because of heap pollution and information leakage.
        if (m.getClass() == UnmodifiableMap.class) {
            return (Map<K,V>) m;
        }
        return new UnmodifiableMap<>(m);
    }

    /**
     * @serial include
     */
    private static class UnmodifiableMap<K,V> implements Map<K,V>, Serializable {
        @java.io.Serial
        private static final long serialVersionUID = -1034234728574286014L;

        /** @serial */
        @SuppressWarnings("serial") // Conditionally serializable
        final Map<? extends K, ? extends V> m;

        UnmodifiableMap(Map<? extends K, ? extends V> m) {
            if (m==null)
                throw new NullPointerException();
            this.m = m;
        }

        public int size()                        {return m.size();}
        public boolean isEmpty()                 {return m.isEmpty();}
        public boolean containsKey(Object key)   {return m.containsKey(key);}
        public boolean containsValue(Object val) {return m.containsValue(val);}
        public V get(Object key)                 {return m.get(key);}

        public V put(K key, V value) {
            throw new UnsupportedOperationException();
        }
        public V remove(Object key) {
            throw new UnsupportedOperationException();
        }
        public void putAll(Map<? extends K, ? extends V> m) {
            throw new UnsupportedOperationException();
        }
        public void clear() {
            throw new UnsupportedOperationException();
        }

        private transient Set<K> keySet;
        private transient Set<Map.Entry<K,V>> entrySet;
        private transient Collection<V> values;

        public Set<K> keySet() {
            if (keySet==null)
                keySet = unmodifiableSet(m.keySet());
            return keySet;
        }

        public Set<Map.Entry<K,V>> entrySet() {
            if (entrySet==null)
                entrySet = new UnmodifiableEntrySet<>(m.entrySet());
            return entrySet;
        }

        public Collection<V> values() {
            if (values==null)
                values = unmodifiableCollection(m.values());
            return values;
        }

        public boolean equals(Object o) {return o == this || m.equals(o);}
        public int hashCode()           {return m.hashCode();}
        public String toString()        {return m.toString();}

        // Override default methods in Map
        @Override
        @SuppressWarnings("unchecked")
        public V getOrDefault(Object k, V defaultValue) {
            // Safe cast as we don't change the value
            return ((Map<K, V>)m).getOrDefault(k, defaultValue);
        }

        @Override
        public void forEach(BiConsumer<? super K, ? super V> action) {
            m.forEach(action);
        }

        @Override
        public void replaceAll(BiFunction<? super K, ? super V, ? extends V> function) {
            throw new UnsupportedOperationException();
        }

        @Override
        public V putIfAbsent(K key, V value) {
            throw new UnsupportedOperationException();
        }

        @Override
        public boolean remove(Object key, Object value) {
            throw new UnsupportedOperationException();
        }

        @Override
        public boolean replace(K key, V oldValue, V newValue) {
            throw new UnsupportedOperationException();
        }

        @Override
        public V replace(K key, V value) {
            throw new UnsupportedOperationException();
        }

        @Override
        public V computeIfAbsent(K key, Function<? super K, ? extends V> mappingFunction) {
            throw new UnsupportedOperationException();
        }

        @Override
        public V computeIfPresent(K key,
                BiFunction<? super K, ? super V, ? extends V> remappingFunction) {
            throw new UnsupportedOperationException();
        }

        @Override
        public V compute(K key,
                BiFunction<? super K, ? super V, ? extends V> remappingFunction) {
            throw new UnsupportedOperationException();
        }

        @Override
        public V merge(K key, V value,
                BiFunction<? super V, ? super V, ? extends V> remappingFunction) {
            throw new UnsupportedOperationException();
        }

        /**
         * We need this class in addition to UnmodifiableSet as
         * Map.Entries themselves permit modification of the backing Map
         * via their setValue operation.  This class is subtle: there are
         * many possible attacks that must be thwarted.
         *
         * @serial include
         */
        static class UnmodifiableEntrySet<K,V>
            extends UnmodifiableSet<Map.Entry<K,V>> {
            @java.io.Serial
            private static final long serialVersionUID = 7854390611657943733L;

            @SuppressWarnings({"unchecked"})
            UnmodifiableEntrySet(Set<? extends Map.Entry<? extends K, ? extends V>> s) {
                super((Set<Map.Entry<K, V>>)s);
            }

            static <K, V> Consumer<Map.Entry<? extends K, ? extends V>> entryConsumer(
                    Consumer<? super Entry<K, V>> action) {
                return e -> action.accept(new UnmodifiableEntry<>(e));
            }

            public void forEach(Consumer<? super Entry<K, V>> action) {
                Objects.requireNonNull(action);
                c.forEach(entryConsumer(action));
            }

            static final class UnmodifiableEntrySetSpliterator<K, V>
                    implements Spliterator<Entry<K,V>> {
                final Spliterator<Map.Entry<K, V>> s;

                UnmodifiableEntrySetSpliterator(Spliterator<Entry<K, V>> s) {
                    this.s = s;
                }

                @Override
                public boolean tryAdvance(Consumer<? super Entry<K, V>> action) {
                    Objects.requireNonNull(action);
                    return s.tryAdvance(entryConsumer(action));
                }

                @Override
                public void forEachRemaining(Consumer<? super Entry<K, V>> action) {
                    Objects.requireNonNull(action);
                    s.forEachRemaining(entryConsumer(action));
                }

                @Override
                public Spliterator<Entry<K, V>> trySplit() {
                    Spliterator<Entry<K, V>> split = s.trySplit();
                    return split == null
                           ? null
                           : new UnmodifiableEntrySetSpliterator<>(split);
                }

                @Override
                public long estimateSize() {
                    return s.estimateSize();
                }

                @Override
                public long getExactSizeIfKnown() {
                    return s.getExactSizeIfKnown();
                }

                @Override
                public int characteristics() {
                    return s.characteristics();
                }

                @Override
                public boolean hasCharacteristics(int characteristics) {
                    return s.hasCharacteristics(characteristics);
                }

                @Override
                public Comparator<? super Entry<K, V>> getComparator() {
                    return s.getComparator();
                }
            }

            @SuppressWarnings("unchecked")
            public Spliterator<Entry<K,V>> spliterator() {
                return new UnmodifiableEntrySetSpliterator<>(
                        (Spliterator<Map.Entry<K, V>>) c.spliterator());
            }

            @Override
            public Stream<Entry<K,V>> stream() {
                return StreamSupport.stream(spliterator(), false);
            }

            @Override
            public Stream<Entry<K,V>> parallelStream() {
                return StreamSupport.stream(spliterator(), true);
            }

            public Iterator<Map.Entry<K,V>> iterator() {
                return new Iterator<>() {
                    private final Iterator<? extends Map.Entry<? extends K, ? extends V>> i = c.iterator();

                    public boolean hasNext() {
                        return i.hasNext();
                    }
                    public Map.Entry<K,V> next() {
                        return new UnmodifiableEntry<>(i.next());
                    }
                    public void remove() {
                        throw new UnsupportedOperationException();
                    }
                    public void forEachRemaining(Consumer<? super Map.Entry<K, V>> action) {
                        Objects.requireNonNull(action);
                        i.forEachRemaining(entryConsumer(action));
                    }
                };
            }

            @SuppressWarnings("unchecked")
            public Object[] toArray() {
                Object[] a = c.toArray();
                for (int i=0; i<a.length; i++)
                    a[i] = new UnmodifiableEntry<>((Map.Entry<? extends K, ? extends V>)a[i]);
                return a;
            }

            @SuppressWarnings("unchecked")
            public <T> T[] toArray(T[] a) {
                // We don't pass a to c.toArray, to avoid window of
                // vulnerability wherein an unscrupulous multithreaded client
                // could get his hands on raw (unwrapped) Entries from c.
                Object[] arr = c.toArray(a.length==0 ? a : Arrays.copyOf(a, 0));

                for (int i=0; i<arr.length; i++)
                    arr[i] = new UnmodifiableEntry<>((Map.Entry<? extends K, ? extends V>)arr[i]);

                if (arr.length > a.length)
                    return (T[])arr;

                System.arraycopy(arr, 0, a, 0, arr.length);
                if (a.length > arr.length)
                    a[arr.length] = null;
                return a;
            }

            /**
             * This method is overridden to protect the backing set against
             * an object with a nefarious equals function that senses
             * that the equality-candidate is Map.Entry and calls its
             * setValue method.
             */
            public boolean contains(Object o) {
                if (!(o instanceof Map.Entry))
                    return false;
                return c.contains(
                    new UnmodifiableEntry<>((Map.Entry<?,?>) o));
            }

            /**
             * The next two methods are overridden to protect against
             * an unscrupulous List whose contains(Object o) method senses
             * when o is a Map.Entry, and calls o.setValue.
             */
            public boolean containsAll(Collection<?> coll) {
                for (Object e : coll) {
                    if (!contains(e)) // Invokes safe contains() above
                        return false;
                }
                return true;
            }
            public boolean equals(Object o) {
                if (o == this)
                    return true;

                return o instanceof Set<?> s
                        && s.size() == c.size()
                        && containsAll(s); // Invokes safe containsAll() above
            }

            /**
             * This "wrapper class" serves two purposes: it prevents
             * the client from modifying the backing Map, by short-circuiting
             * the setValue method, and it protects the backing Map against
             * an ill-behaved Map.Entry that attempts to modify another
             * Map Entry when asked to perform an equality check.
             */
            private static class UnmodifiableEntry<K,V> implements Map.Entry<K,V> {
                private Map.Entry<? extends K, ? extends V> e;

                UnmodifiableEntry(Map.Entry<? extends K, ? extends V> e)
                        {this.e = Objects.requireNonNull(e);}

                public K getKey()        {return e.getKey();}
                public V getValue()      {return e.getValue();}
                public V setValue(V value) {
                    throw new UnsupportedOperationException();
                }
                public int hashCode()    {return e.hashCode();}
                public boolean equals(Object o) {
                    if (this == o)
                        return true;
                    return o instanceof Map.Entry<?, ?> t
                            && eq(e.getKey(),   t.getKey())
                            && eq(e.getValue(), t.getValue());
                }
                public String toString() {return e.toString();}
            }
        }
    }

    /**
     * Returns an <a href="Collection.html#unmodview">unmodifiable view</a> of the
     * specified {@code SequencedMap}. Query operations on the returned map
     * "read through" to the specified map, and attempts to modify the returned
     * map, whether direct or via its collection views, result in an
     * {@code UnsupportedOperationException}.<p>
     *
     * The returned map will be serializable if the specified map
     * is serializable.
     *
     * @implNote This method may return its argument if the argument is already unmodifiable.
     * @param <K> the class of the map keys
     * @param <V> the class of the map values
     * @param  m the map for which an unmodifiable view is to be returned.
     * @return an unmodifiable view of the specified map.
     * @since 21
     */
    @SuppressWarnings("unchecked")
    public static <K,V> SequencedMap<K,V> unmodifiableSequencedMap(SequencedMap<? extends K, ? extends V> m) {
        // Not checking for subclasses because of heap pollution and information leakage.
        if (m.getClass() == UnmodifiableSequencedMap.class) {
            return (SequencedMap<K,V>) m;
        }
        return new UnmodifiableSequencedMap<>(m);
    }

    /**
     * @serial include
     */
    private static class UnmodifiableSequencedMap<K,V> extends UnmodifiableMap<K,V> implements SequencedMap<K,V>, Serializable {
        @java.io.Serial
        private static final long serialVersionUID = -8171676257373950636L;

        UnmodifiableSequencedMap(Map<? extends K, ? extends V> m) {
            super(m);
        }

        @SuppressWarnings("unchecked")
        private SequencedMap<K, V> sm() {
            return (SequencedMap<K, V>) m;
        }

        // Even though this wrapper class is serializable, the reversed view is effectively
        // not serializable because it points to the reversed map view, which usually isn't
        // serializable.
        public SequencedMap<K, V> reversed() {
            return new UnmodifiableSequencedMap<>(sm().reversed());
        }

        public Entry<K, V> pollFirstEntry() {
            throw new UnsupportedOperationException();
        }

        public Entry<K, V> pollLastEntry() {
            throw new UnsupportedOperationException();
        }

        public V putFirst(K k, V v) {
            throw new UnsupportedOperationException();
        }

        public V putLast(K k, V v) {
            throw new UnsupportedOperationException();
        }
    }

    /**
     * Returns an <a href="Collection.html#unmodview">unmodifiable view</a> of the
     * specified sorted map. Query operations on the returned sorted map "read through"
     * to the specified sorted map.  Attempts to modify the returned
     * sorted map, whether direct, via its collection views, or via its
     * {@code subMap}, {@code headMap}, or {@code tailMap} views, result in
     * an {@code UnsupportedOperationException}.<p>
     *
     * The returned sorted map will be serializable if the specified sorted map
     * is serializable.
     *
     * @implNote This method may return its argument if the argument is already unmodifiable.
     * @param <K> the class of the map keys
     * @param <V> the class of the map values
     * @param m the sorted map for which an unmodifiable view is to be
     *        returned.
     * @return an unmodifiable view of the specified sorted map.
     */
    @SuppressWarnings("unchecked")
    public static <K,V> SortedMap<K,V> unmodifiableSortedMap(SortedMap<K, ? extends V> m) {
        // Not checking for subclasses because of heap pollution and information leakage.
        if (m.getClass() == UnmodifiableSortedMap.class) {
            return (SortedMap<K,V>) m;
        }
        return new UnmodifiableSortedMap<>(m);
    }

    /**
     * @serial include
     */
    static class UnmodifiableSortedMap<K,V>
          extends UnmodifiableMap<K,V>
          implements SortedMap<K,V>, Serializable {
        @java.io.Serial
        private static final long serialVersionUID = -8806743815996713206L;

        /** @serial */
        @SuppressWarnings("serial") // Conditionally serializable
        private final SortedMap<K, ? extends V> sm;

        UnmodifiableSortedMap(SortedMap<K, ? extends V> m) {super(m); sm = m; }
        public Comparator<? super K> comparator()   { return sm.comparator(); }
        public SortedMap<K,V> subMap(K fromKey, K toKey)
             { return new UnmodifiableSortedMap<>(sm.subMap(fromKey, toKey)); }
        public SortedMap<K,V> headMap(K toKey)
                     { return new UnmodifiableSortedMap<>(sm.headMap(toKey)); }
        public SortedMap<K,V> tailMap(K fromKey)
                   { return new UnmodifiableSortedMap<>(sm.tailMap(fromKey)); }
        public K firstKey()                           { return sm.firstKey(); }
        public K lastKey()                             { return sm.lastKey(); }
    }

    /**
     * Returns an <a href="Collection.html#unmodview">unmodifiable view</a> of the
     * specified navigable map. Query operations on the returned navigable map "read
     * through" to the specified navigable map.  Attempts to modify the returned
     * navigable map, whether direct, via its collection views, or via its
     * {@code subMap}, {@code headMap}, or {@code tailMap} views, result in
     * an {@code UnsupportedOperationException}.<p>
     *
     * The returned navigable map will be serializable if the specified
     * navigable map is serializable.
     *
     * @implNote This method may return its argument if the argument is already unmodifiable.
     * @param <K> the class of the map keys
     * @param <V> the class of the map values
     * @param m the navigable map for which an unmodifiable view is to be
     *        returned
     * @return an unmodifiable view of the specified navigable map
     * @since 1.8
     */
    @SuppressWarnings("unchecked")
    public static <K,V> NavigableMap<K,V> unmodifiableNavigableMap(NavigableMap<K, ? extends V> m) {
        if (m.getClass() == UnmodifiableNavigableMap.class) {
            return (NavigableMap<K,V>) m;
        }
        return new UnmodifiableNavigableMap<>(m);
    }

    /**
     * @serial include
     */
    static class UnmodifiableNavigableMap<K,V>
          extends UnmodifiableSortedMap<K,V>
          implements NavigableMap<K,V>, Serializable {
        @java.io.Serial
        private static final long serialVersionUID = -4858195264774772197L;

        /**
         * A class for the {@link #EMPTY_NAVIGABLE_MAP} which needs readResolve
         * to preserve singleton property.
         *
         * @param <K> type of keys, if there were any, and of bounds
         * @param <V> type of values, if there were any
         */
        private static class EmptyNavigableMap<K,V> extends UnmodifiableNavigableMap<K,V>
            implements Serializable {

            @java.io.Serial
            private static final long serialVersionUID = -2239321462712562324L;

            EmptyNavigableMap()                       { super(new TreeMap<>()); }

            @Override
            public NavigableSet<K> navigableKeySet()
                                                { return emptyNavigableSet(); }

            @java.io.Serial
            private Object readResolve()        { return EMPTY_NAVIGABLE_MAP; }
        }

        /**
         * Singleton for {@link #emptyNavigableMap()} which is also immutable.
         */
        private static final EmptyNavigableMap<?,?> EMPTY_NAVIGABLE_MAP =
            new EmptyNavigableMap<>();

        /**
         * @serial The instance we wrap and protect.
         */
        @SuppressWarnings("serial") // Conditionally serializable
        private final NavigableMap<K, ? extends V> nm;

        UnmodifiableNavigableMap(NavigableMap<K, ? extends V> m)
                                                            {super(m); nm = m;}

        public K lowerKey(K key)                   { return nm.lowerKey(key); }
        public K floorKey(K key)                   { return nm.floorKey(key); }
        public K ceilingKey(K key)               { return nm.ceilingKey(key); }
        public K higherKey(K key)                 { return nm.higherKey(key); }

        @SuppressWarnings("unchecked")
        public Entry<K, V> lowerEntry(K key) {
            Entry<K,V> lower = (Entry<K, V>) nm.lowerEntry(key);
            return (null != lower)
                ? new UnmodifiableEntrySet.UnmodifiableEntry<>(lower)
                : null;
        }

        @SuppressWarnings("unchecked")
        public Entry<K, V> floorEntry(K key) {
            Entry<K,V> floor = (Entry<K, V>) nm.floorEntry(key);
            return (null != floor)
                ? new UnmodifiableEntrySet.UnmodifiableEntry<>(floor)
                : null;
        }

        @SuppressWarnings("unchecked")
        public Entry<K, V> ceilingEntry(K key) {
            Entry<K,V> ceiling = (Entry<K, V>) nm.ceilingEntry(key);
            return (null != ceiling)
                ? new UnmodifiableEntrySet.UnmodifiableEntry<>(ceiling)
                : null;
        }


        @SuppressWarnings("unchecked")
        public Entry<K, V> higherEntry(K key) {
            Entry<K,V> higher = (Entry<K, V>) nm.higherEntry(key);
            return (null != higher)
                ? new UnmodifiableEntrySet.UnmodifiableEntry<>(higher)
                : null;
        }

        @SuppressWarnings("unchecked")
        public Entry<K, V> firstEntry() {
            Entry<K,V> first = (Entry<K, V>) nm.firstEntry();
            return (null != first)
                ? new UnmodifiableEntrySet.UnmodifiableEntry<>(first)
                : null;
        }

        @SuppressWarnings("unchecked")
        public Entry<K, V> lastEntry() {
            Entry<K,V> last = (Entry<K, V>) nm.lastEntry();
            return (null != last)
                ? new UnmodifiableEntrySet.UnmodifiableEntry<>(last)
                : null;
        }

        public Entry<K, V> pollFirstEntry()
                                 { throw new UnsupportedOperationException(); }
        public Entry<K, V> pollLastEntry()
                                 { throw new UnsupportedOperationException(); }
        public NavigableMap<K, V> descendingMap()
                       { return unmodifiableNavigableMap(nm.descendingMap()); }
        public NavigableSet<K> navigableKeySet()
                     { return unmodifiableNavigableSet(nm.navigableKeySet()); }
        public NavigableSet<K> descendingKeySet()
                    { return unmodifiableNavigableSet(nm.descendingKeySet()); }

        public NavigableMap<K, V> subMap(K fromKey, boolean fromInclusive, K toKey, boolean toInclusive) {
            return unmodifiableNavigableMap(
                nm.subMap(fromKey, fromInclusive, toKey, toInclusive));
        }

        public NavigableMap<K, V> headMap(K toKey, boolean inclusive)
             { return unmodifiableNavigableMap(nm.headMap(toKey, inclusive)); }
        public NavigableMap<K, V> tailMap(K fromKey, boolean inclusive)
           { return unmodifiableNavigableMap(nm.tailMap(fromKey, inclusive)); }
    }

    // Synch Wrappers

    /**
     * Returns a synchronized (thread-safe) collection backed by the specified
     * collection.  In order to guarantee serial access, it is critical that
     * <strong>all</strong> access to the backing collection is accomplished
     * through the returned collection.<p>
     *
     * It is imperative that the user manually synchronize on the returned
     * collection when traversing it via {@link Iterator}, {@link Spliterator}
     * or {@link Stream}:
     * <pre>
     *  Collection c = Collections.synchronizedCollection(myCollection);
     *     ...
     *  synchronized (c) {
     *      Iterator i = c.iterator(); // Must be in the synchronized block
     *      while (i.hasNext())
     *         foo(i.next());
     *  }
     * </pre>
     * Failure to follow this advice may result in non-deterministic behavior.
     *
     * <p>The returned collection does <i>not</i> pass the {@code hashCode}
     * and {@code equals} operations through to the backing collection, but
     * relies on {@code Object}'s equals and hashCode methods.  This is
     * necessary to preserve the contracts of these operations in the case
     * that the backing collection is a set or a list.<p>
     *
     * The returned collection will be serializable if the specified collection
     * is serializable.
     *
     * @param  <T> the class of the objects in the collection
     * @param  c the collection to be "wrapped" in a synchronized collection.
     * @return a synchronized view of the specified collection.
     */
    public static <T> Collection<T> synchronizedCollection(Collection<T> c) {
        return new SynchronizedCollection<>(c);
    }

    static <T> Collection<T> synchronizedCollection(Collection<T> c, Object mutex) {
        return new SynchronizedCollection<>(c, mutex);
    }

    /**
     * @serial include
     */
    static class SynchronizedCollection<E> implements Collection<E>, Serializable {
        @java.io.Serial
        private static final long serialVersionUID = 3053995032091335093L;

        /** @serial */
        @SuppressWarnings("serial") // Conditionally serializable
        final Collection<E> c;  // Backing Collection
        /** @serial */
        @SuppressWarnings("serial") // Conditionally serializable
        final Object mutex;     // Object on which to synchronize

        SynchronizedCollection(Collection<E> c) {
            this.c = Objects.requireNonNull(c);
            mutex = this;
        }

        SynchronizedCollection(Collection<E> c, Object mutex) {
            this.c = Objects.requireNonNull(c);
            this.mutex = Objects.requireNonNull(mutex);
        }

        public int size() {
            synchronized (mutex) {return c.size();}
        }
        public boolean isEmpty() {
            synchronized (mutex) {return c.isEmpty();}
        }
        public boolean contains(Object o) {
            synchronized (mutex) {return c.contains(o);}
        }
        public Object[] toArray() {
            synchronized (mutex) {return c.toArray();}
        }
        public <T> T[] toArray(T[] a) {
            synchronized (mutex) {return c.toArray(a);}
        }
        public <T> T[] toArray(IntFunction<T[]> f) {
            synchronized (mutex) {return c.toArray(f);}
        }

        public Iterator<E> iterator() {
            return c.iterator(); // Must be manually synched by user!
        }

        public boolean add(E e) {
            synchronized (mutex) {return c.add(e);}
        }
        public boolean remove(Object o) {
            synchronized (mutex) {return c.remove(o);}
        }

        public boolean containsAll(Collection<?> coll) {
            synchronized (mutex) {return c.containsAll(coll);}
        }
        public boolean addAll(Collection<? extends E> coll) {
            synchronized (mutex) {return c.addAll(coll);}
        }
        public boolean removeAll(Collection<?> coll) {
            synchronized (mutex) {return c.removeAll(coll);}
        }
        public boolean retainAll(Collection<?> coll) {
            synchronized (mutex) {return c.retainAll(coll);}
        }
        public void clear() {
            synchronized (mutex) {c.clear();}
        }
        public String toString() {
            synchronized (mutex) {return c.toString();}
        }
        // Override default methods in Collection
        @Override
        public void forEach(Consumer<? super E> consumer) {
            synchronized (mutex) {c.forEach(consumer);}
        }
        @Override
        public boolean removeIf(Predicate<? super E> filter) {
            synchronized (mutex) {return c.removeIf(filter);}
        }
        @Override
        public Spliterator<E> spliterator() {
            return c.spliterator(); // Must be manually synched by user!
        }
        @Override
        public Stream<E> stream() {
            return c.stream(); // Must be manually synched by user!
        }
        @Override
        public Stream<E> parallelStream() {
            return c.parallelStream(); // Must be manually synched by user!
        }
        @java.io.Serial
        private void writeObject(ObjectOutputStream s) throws IOException {
            synchronized (mutex) {s.defaultWriteObject();}
        }
    }

    /**
     * Returns a synchronized (thread-safe) set backed by the specified
     * set.  In order to guarantee serial access, it is critical that
     * <strong>all</strong> access to the backing set is accomplished
     * through the returned set.<p>
     *
     * It is imperative that the user manually synchronize on the returned
     * collection when traversing it via {@link Iterator}, {@link Spliterator}
     * or {@link Stream}:
     * <pre>
     *  Set s = Collections.synchronizedSet(new HashSet());
     *      ...
     *  synchronized (s) {
     *      Iterator i = s.iterator(); // Must be in the synchronized block
     *      while (i.hasNext())
     *          foo(i.next());
     *  }
     * </pre>
     * Failure to follow this advice may result in non-deterministic behavior.
     *
     * <p>The returned set will be serializable if the specified set is
     * serializable.
     *
     * @param  <T> the class of the objects in the set
     * @param  s the set to be "wrapped" in a synchronized set.
     * @return a synchronized view of the specified set.
     */
    public static <T> Set<T> synchronizedSet(Set<T> s) {
        return new SynchronizedSet<>(s);
    }

    static <T> Set<T> synchronizedSet(Set<T> s, Object mutex) {
        return new SynchronizedSet<>(s, mutex);
    }

    /**
     * @serial include
     */
    static class SynchronizedSet<E>
          extends SynchronizedCollection<E>
          implements Set<E> {
        @java.io.Serial
        private static final long serialVersionUID = 487447009682186044L;

        SynchronizedSet(Set<E> s) {
            super(s);
        }
        SynchronizedSet(Set<E> s, Object mutex) {
            super(s, mutex);
        }

        public boolean equals(Object o) {
            if (this == o)
                return true;
            synchronized (mutex) {return c.equals(o);}
        }
        public int hashCode() {
            synchronized (mutex) {return c.hashCode();}
        }
    }

    /**
     * Returns a synchronized (thread-safe) sorted set backed by the specified
     * sorted set.  In order to guarantee serial access, it is critical that
     * <strong>all</strong> access to the backing sorted set is accomplished
     * through the returned sorted set (or its views).<p>
     *
     * It is imperative that the user manually synchronize on the returned
     * sorted set when traversing it or any of its {@code subSet},
     * {@code headSet}, or {@code tailSet} views via {@link Iterator},
     * {@link Spliterator} or {@link Stream}:
     * <pre>
     *  SortedSet s = Collections.synchronizedSortedSet(new TreeSet());
     *      ...
     *  synchronized (s) {
     *      Iterator i = s.iterator(); // Must be in the synchronized block
     *      while (i.hasNext())
     *          foo(i.next());
     *  }
     * </pre>
     * or:
     * <pre>
     *  SortedSet s = Collections.synchronizedSortedSet(new TreeSet());
     *  SortedSet s2 = s.headSet(foo);
     *      ...
     *  synchronized (s) {  // Note: s, not s2!!!
     *      Iterator i = s2.iterator(); // Must be in the synchronized block
     *      while (i.hasNext())
     *          foo(i.next());
     *  }
     * </pre>
     * Failure to follow this advice may result in non-deterministic behavior.
     *
     * <p>The returned sorted set will be serializable if the specified
     * sorted set is serializable.
     *
     * @param  <T> the class of the objects in the set
     * @param  s the sorted set to be "wrapped" in a synchronized sorted set.
     * @return a synchronized view of the specified sorted set.
     */
    public static <T> SortedSet<T> synchronizedSortedSet(SortedSet<T> s) {
        return new SynchronizedSortedSet<>(s);
    }

    /**
     * @serial include
     */
    static class SynchronizedSortedSet<E>
        extends SynchronizedSet<E>
        implements SortedSet<E>
    {
        @java.io.Serial
        private static final long serialVersionUID = 8695801310862127406L;

        /** @serial */
        @SuppressWarnings("serial") // Conditionally serializable
        private final SortedSet<E> ss;

        SynchronizedSortedSet(SortedSet<E> s) {
            super(s);
            ss = s;
        }
        SynchronizedSortedSet(SortedSet<E> s, Object mutex) {
            super(s, mutex);
            ss = s;
        }

        public Comparator<? super E> comparator() {
            synchronized (mutex) {return ss.comparator();}
        }

        public SortedSet<E> subSet(E fromElement, E toElement) {
            synchronized (mutex) {
                return new SynchronizedSortedSet<>(
                    ss.subSet(fromElement, toElement), mutex);
            }
        }
        public SortedSet<E> headSet(E toElement) {
            synchronized (mutex) {
                return new SynchronizedSortedSet<>(ss.headSet(toElement), mutex);
            }
        }
        public SortedSet<E> tailSet(E fromElement) {
            synchronized (mutex) {
               return new SynchronizedSortedSet<>(ss.tailSet(fromElement),mutex);
            }
        }

        public E first() {
            synchronized (mutex) {return ss.first();}
        }
        public E last() {
            synchronized (mutex) {return ss.last();}
        }
    }

    /**
     * Returns a synchronized (thread-safe) navigable set backed by the
     * specified navigable set.  In order to guarantee serial access, it is
     * critical that <strong>all</strong> access to the backing navigable set is
     * accomplished through the returned navigable set (or its views).<p>
     *
     * It is imperative that the user manually synchronize on the returned
     * navigable set when traversing it, or any of its {@code subSet},
     * {@code headSet}, or {@code tailSet} views, via {@link Iterator},
     * {@link Spliterator} or {@link Stream}:
     * <pre>
     *  NavigableSet s = Collections.synchronizedNavigableSet(new TreeSet());
     *      ...
     *  synchronized (s) {
     *      Iterator i = s.iterator(); // Must be in the synchronized block
     *      while (i.hasNext())
     *          foo(i.next());
     *  }
     * </pre>
     * or:
     * <pre>
     *  NavigableSet s = Collections.synchronizedNavigableSet(new TreeSet());
     *  NavigableSet s2 = s.headSet(foo, true);
     *      ...
     *  synchronized (s) {  // Note: s, not s2!!!
     *      Iterator i = s2.iterator(); // Must be in the synchronized block
     *      while (i.hasNext())
     *          foo(i.next());
     *  }
     * </pre>
     * Failure to follow this advice may result in non-deterministic behavior.
     *
     * <p>The returned navigable set will be serializable if the specified
     * navigable set is serializable.
     *
     * @param  <T> the class of the objects in the set
     * @param  s the navigable set to be "wrapped" in a synchronized navigable
     * set
     * @return a synchronized view of the specified navigable set
     * @since 1.8
     */
    public static <T> NavigableSet<T> synchronizedNavigableSet(NavigableSet<T> s) {
        return new SynchronizedNavigableSet<>(s);
    }

    /**
     * @serial include
     */
    static class SynchronizedNavigableSet<E>
        extends SynchronizedSortedSet<E>
        implements NavigableSet<E>
    {
        @java.io.Serial
        private static final long serialVersionUID = -5505529816273629798L;

        /** @serial */
        @SuppressWarnings("serial") // Conditionally serializable
        private final NavigableSet<E> ns;

        SynchronizedNavigableSet(NavigableSet<E> s) {
            super(s);
            ns = s;
        }

        SynchronizedNavigableSet(NavigableSet<E> s, Object mutex) {
            super(s, mutex);
            ns = s;
        }
        public E lower(E e)      { synchronized (mutex) {return ns.lower(e);} }
        public E floor(E e)      { synchronized (mutex) {return ns.floor(e);} }
        public E ceiling(E e)  { synchronized (mutex) {return ns.ceiling(e);} }
        public E higher(E e)    { synchronized (mutex) {return ns.higher(e);} }
        public E pollFirst()  { synchronized (mutex) {return ns.pollFirst();} }
        public E pollLast()    { synchronized (mutex) {return ns.pollLast();} }

        public NavigableSet<E> descendingSet() {
            synchronized (mutex) {
                return new SynchronizedNavigableSet<>(ns.descendingSet(), mutex);
            }
        }

        public Iterator<E> descendingIterator()
                 { synchronized (mutex) { return descendingSet().iterator(); } }

        public NavigableSet<E> subSet(E fromElement, E toElement) {
            synchronized (mutex) {
                return new SynchronizedNavigableSet<>(ns.subSet(fromElement, true, toElement, false), mutex);
            }
        }
        public NavigableSet<E> headSet(E toElement) {
            synchronized (mutex) {
                return new SynchronizedNavigableSet<>(ns.headSet(toElement, false), mutex);
            }
        }
        public NavigableSet<E> tailSet(E fromElement) {
            synchronized (mutex) {
                return new SynchronizedNavigableSet<>(ns.tailSet(fromElement, true), mutex);
            }
        }

        public NavigableSet<E> subSet(E fromElement, boolean fromInclusive, E toElement, boolean toInclusive) {
            synchronized (mutex) {
                return new SynchronizedNavigableSet<>(ns.subSet(fromElement, fromInclusive, toElement, toInclusive), mutex);
            }
        }

        public NavigableSet<E> headSet(E toElement, boolean inclusive) {
            synchronized (mutex) {
                return new SynchronizedNavigableSet<>(ns.headSet(toElement, inclusive), mutex);
            }
        }

        public NavigableSet<E> tailSet(E fromElement, boolean inclusive) {
            synchronized (mutex) {
                return new SynchronizedNavigableSet<>(ns.tailSet(fromElement, inclusive), mutex);
            }
        }
    }

    /**
     * Returns a synchronized (thread-safe) list backed by the specified
     * list.  In order to guarantee serial access, it is critical that
     * <strong>all</strong> access to the backing list is accomplished
     * through the returned list.<p>
     *
     * It is imperative that the user manually synchronize on the returned
     * list when traversing it via {@link Iterator}, {@link Spliterator}
     * or {@link Stream}:
     * <pre>
     *  List list = Collections.synchronizedList(new ArrayList());
     *      ...
     *  synchronized (list) {
     *      Iterator i = list.iterator(); // Must be in synchronized block
     *      while (i.hasNext())
     *          foo(i.next());
     *  }
     * </pre>
     * Failure to follow this advice may result in non-deterministic behavior.
     *
     * <p>The returned list will be serializable if the specified list is
     * serializable.
     *
     * @param  <T> the class of the objects in the list
     * @param  list the list to be "wrapped" in a synchronized list.
     * @return a synchronized view of the specified list.
     */
    public static <T> List<T> synchronizedList(List<T> list) {
        return (list instanceof RandomAccess ?
                new SynchronizedRandomAccessList<>(list) :
                new SynchronizedList<>(list));
    }

    static <T> List<T> synchronizedList(List<T> list, Object mutex) {
        return (list instanceof RandomAccess ?
                new SynchronizedRandomAccessList<>(list, mutex) :
                new SynchronizedList<>(list, mutex));
    }

    /**
     * @serial include
     */
    static class SynchronizedList<E>
        extends SynchronizedCollection<E>
        implements List<E> {
        @java.io.Serial
        private static final long serialVersionUID = -7754090372962971524L;

        /** @serial */
        @SuppressWarnings("serial") // Conditionally serializable
        final List<E> list;

        SynchronizedList(List<E> list) {
            super(list);
            this.list = list;
        }
        SynchronizedList(List<E> list, Object mutex) {
            super(list, mutex);
            this.list = list;
        }

        public boolean equals(Object o) {
            if (this == o)
                return true;
            synchronized (mutex) {return list.equals(o);}
        }
        public int hashCode() {
            synchronized (mutex) {return list.hashCode();}
        }

        public E get(int index) {
            synchronized (mutex) {return list.get(index);}
        }
        public E set(int index, E element) {
            synchronized (mutex) {return list.set(index, element);}
        }
        public void add(int index, E element) {
            synchronized (mutex) {list.add(index, element);}
        }
        public E remove(int index) {
            synchronized (mutex) {return list.remove(index);}
        }

        public int indexOf(Object o) {
            synchronized (mutex) {return list.indexOf(o);}
        }
        public int lastIndexOf(Object o) {
            synchronized (mutex) {return list.lastIndexOf(o);}
        }

        public boolean addAll(int index, Collection<? extends E> c) {
            synchronized (mutex) {return list.addAll(index, c);}
        }

        public ListIterator<E> listIterator() {
            return list.listIterator(); // Must be manually synched by user
        }

        public ListIterator<E> listIterator(int index) {
            return list.listIterator(index); // Must be manually synched by user
        }

        public List<E> subList(int fromIndex, int toIndex) {
            synchronized (mutex) {
                return new SynchronizedList<>(list.subList(fromIndex, toIndex),
                                            mutex);
            }
        }

        @Override
        public void replaceAll(UnaryOperator<E> operator) {
            synchronized (mutex) {list.replaceAll(operator);}
        }
        @Override
        public void sort(Comparator<? super E> c) {
            synchronized (mutex) {list.sort(c);}
        }

        /**
         * SynchronizedRandomAccessList instances are serialized as
         * SynchronizedList instances to allow them to be deserialized
         * in pre-1.4 JREs (which do not have SynchronizedRandomAccessList).
         * This method inverts the transformation.  As a beneficial
         * side-effect, it also grafts the RandomAccess marker onto
         * SynchronizedList instances that were serialized in pre-1.4 JREs.
         *
         * Note: Unfortunately, SynchronizedRandomAccessList instances
         * serialized in 1.4.1 and deserialized in 1.4 will become
         * SynchronizedList instances, as this method was missing in 1.4.
         */
        @java.io.Serial
        private Object readResolve() {
            return (list instanceof RandomAccess
                    ? new SynchronizedRandomAccessList<>(list)
                    : this);
        }
    }

    /**
     * @serial include
     */
    static class SynchronizedRandomAccessList<E>
        extends SynchronizedList<E>
        implements RandomAccess {

        SynchronizedRandomAccessList(List<E> list) {
            super(list);
        }

        SynchronizedRandomAccessList(List<E> list, Object mutex) {
            super(list, mutex);
        }

        public List<E> subList(int fromIndex, int toIndex) {
            synchronized (mutex) {
                return new SynchronizedRandomAccessList<>(
                    list.subList(fromIndex, toIndex), mutex);
            }
        }

        @java.io.Serial
        private static final long serialVersionUID = 1530674583602358482L;

        /**
         * Allows instances to be deserialized in pre-1.4 JREs (which do
         * not have SynchronizedRandomAccessList).  SynchronizedList has
         * a readResolve method that inverts this transformation upon
         * deserialization.
         */
        @java.io.Serial
        private Object writeReplace() {
            return new SynchronizedList<>(list);
        }
    }

    /**
     * Returns a synchronized (thread-safe) map backed by the specified
     * map.  In order to guarantee serial access, it is critical that
     * <strong>all</strong> access to the backing map is accomplished
     * through the returned map.<p>
     *
     * It is imperative that the user manually synchronize on the returned
     * map when traversing any of its collection views via {@link Iterator},
     * {@link Spliterator} or {@link Stream}:
     * <pre>
     *  Map m = Collections.synchronizedMap(new HashMap());
     *      ...
     *  Set s = m.keySet();  // Needn't be in synchronized block
     *      ...
     *  synchronized (m) {  // Synchronizing on m, not s!
     *      Iterator i = s.iterator(); // Must be in synchronized block
     *      while (i.hasNext())
     *          foo(i.next());
     *  }
     * </pre>
     * Failure to follow this advice may result in non-deterministic behavior.
     *
     * <p>The returned map will be serializable if the specified map is
     * serializable.
     *
     * @param <K> the class of the map keys
     * @param <V> the class of the map values
     * @param  m the map to be "wrapped" in a synchronized map.
     * @return a synchronized view of the specified map.
     */
    public static <K,V> Map<K,V> synchronizedMap(Map<K,V> m) {
        return new SynchronizedMap<>(m);
    }

    /**
     * @serial include
     */
    private static class SynchronizedMap<K,V>
        implements Map<K,V>, Serializable {
        @java.io.Serial
        private static final long serialVersionUID = 1978198479659022715L;

        /** @serial */
        @SuppressWarnings("serial") // Conditionally serializable
        private final Map<K,V> m;     // Backing Map
        /** @serial */
        @SuppressWarnings("serial") // Conditionally serializable
        final Object      mutex;        // Object on which to synchronize

        SynchronizedMap(Map<K,V> m) {
            this.m = Objects.requireNonNull(m);
            mutex = this;
        }

        SynchronizedMap(Map<K,V> m, Object mutex) {
            this.m = m;
            this.mutex = mutex;
        }

        public int size() {
            synchronized (mutex) {return m.size();}
        }
        public boolean isEmpty() {
            synchronized (mutex) {return m.isEmpty();}
        }
        public boolean containsKey(Object key) {
            synchronized (mutex) {return m.containsKey(key);}
        }
        public boolean containsValue(Object value) {
            synchronized (mutex) {return m.containsValue(value);}
        }
        public V get(Object key) {
            synchronized (mutex) {return m.get(key);}
        }

        public V put(K key, V value) {
            synchronized (mutex) {return m.put(key, value);}
        }
        public V remove(Object key) {
            synchronized (mutex) {return m.remove(key);}
        }
        public void putAll(Map<? extends K, ? extends V> map) {
            synchronized (mutex) {m.putAll(map);}
        }
        public void clear() {
            synchronized (mutex) {m.clear();}
        }

        private transient Set<K> keySet;
        private transient Set<Map.Entry<K,V>> entrySet;
        private transient Collection<V> values;

        public Set<K> keySet() {
            synchronized (mutex) {
                if (keySet==null)
                    keySet = new SynchronizedSet<>(m.keySet(), mutex);
                return keySet;
            }
        }

        public Set<Map.Entry<K,V>> entrySet() {
            synchronized (mutex) {
                if (entrySet==null)
                    entrySet = new SynchronizedSet<>(m.entrySet(), mutex);
                return entrySet;
            }
        }

        public Collection<V> values() {
            synchronized (mutex) {
                if (values==null)
                    values = new SynchronizedCollection<>(m.values(), mutex);
                return values;
            }
        }

        public boolean equals(Object o) {
            if (this == o)
                return true;
            synchronized (mutex) {return m.equals(o);}
        }
        public int hashCode() {
            synchronized (mutex) {return m.hashCode();}
        }
        public String toString() {
            synchronized (mutex) {return m.toString();}
        }

        // Override default methods in Map
        @Override
        public V getOrDefault(Object k, V defaultValue) {
            synchronized (mutex) {return m.getOrDefault(k, defaultValue);}
        }
        @Override
        public void forEach(BiConsumer<? super K, ? super V> action) {
            synchronized (mutex) {m.forEach(action);}
        }
        @Override
        public void replaceAll(BiFunction<? super K, ? super V, ? extends V> function) {
            synchronized (mutex) {m.replaceAll(function);}
        }
        @Override
        public V putIfAbsent(K key, V value) {
            synchronized (mutex) {return m.putIfAbsent(key, value);}
        }
        @Override
        public boolean remove(Object key, Object value) {
            synchronized (mutex) {return m.remove(key, value);}
        }
        @Override
        public boolean replace(K key, V oldValue, V newValue) {
            synchronized (mutex) {return m.replace(key, oldValue, newValue);}
        }
        @Override
        public V replace(K key, V value) {
            synchronized (mutex) {return m.replace(key, value);}
        }
        @Override
        public V computeIfAbsent(K key,
                Function<? super K, ? extends V> mappingFunction) {
            synchronized (mutex) {return m.computeIfAbsent(key, mappingFunction);}
        }
        @Override
        public V computeIfPresent(K key,
                BiFunction<? super K, ? super V, ? extends V> remappingFunction) {
            synchronized (mutex) {return m.computeIfPresent(key, remappingFunction);}
        }
        @Override
        public V compute(K key,
                BiFunction<? super K, ? super V, ? extends V> remappingFunction) {
            synchronized (mutex) {return m.compute(key, remappingFunction);}
        }
        @Override
        public V merge(K key, V value,
                BiFunction<? super V, ? super V, ? extends V> remappingFunction) {
            synchronized (mutex) {return m.merge(key, value, remappingFunction);}
        }

        @java.io.Serial
        private void writeObject(ObjectOutputStream s) throws IOException {
            synchronized (mutex) {s.defaultWriteObject();}
        }
    }

    /**
     * Returns a synchronized (thread-safe) sorted map backed by the specified
     * sorted map.  In order to guarantee serial access, it is critical that
     * <strong>all</strong> access to the backing sorted map is accomplished
     * through the returned sorted map (or its views).<p>
     *
     * It is imperative that the user manually synchronize on the returned
     * sorted map when traversing any of its collection views, or the
     * collections views of any of its {@code subMap}, {@code headMap} or
     * {@code tailMap} views, via {@link Iterator}, {@link Spliterator} or
     * {@link Stream}:
     * <pre>
     *  SortedMap m = Collections.synchronizedSortedMap(new TreeMap());
     *      ...
     *  Set s = m.keySet();  // Needn't be in synchronized block
     *      ...
     *  synchronized (m) {  // Synchronizing on m, not s!
     *      Iterator i = s.iterator(); // Must be in synchronized block
     *      while (i.hasNext())
     *          foo(i.next());
     *  }
     * </pre>
     * or:
     * <pre>
     *  SortedMap m = Collections.synchronizedSortedMap(new TreeMap());
     *  SortedMap m2 = m.subMap(foo, bar);
     *      ...
     *  Set s2 = m2.keySet();  // Needn't be in synchronized block
     *      ...
     *  synchronized (m) {  // Synchronizing on m, not m2 or s2!
     *      Iterator i = s2.iterator(); // Must be in synchronized block
     *      while (i.hasNext())
     *          foo(i.next());
     *  }
     * </pre>
     * Failure to follow this advice may result in non-deterministic behavior.
     *
     * <p>The returned sorted map will be serializable if the specified
     * sorted map is serializable.
     *
     * @param <K> the class of the map keys
     * @param <V> the class of the map values
     * @param  m the sorted map to be "wrapped" in a synchronized sorted map.
     * @return a synchronized view of the specified sorted map.
     */
    public static <K,V> SortedMap<K,V> synchronizedSortedMap(SortedMap<K,V> m) {
        return new SynchronizedSortedMap<>(m);
    }

    /**
     * @serial include
     */
    static class SynchronizedSortedMap<K,V>
        extends SynchronizedMap<K,V>
        implements SortedMap<K,V>
    {
        @java.io.Serial
        private static final long serialVersionUID = -8798146769416483793L;

        /** @serial */
        @SuppressWarnings("serial") // Conditionally serializable
        private final SortedMap<K,V> sm;

        SynchronizedSortedMap(SortedMap<K,V> m) {
            super(m);
            sm = m;
        }
        SynchronizedSortedMap(SortedMap<K,V> m, Object mutex) {
            super(m, mutex);
            sm = m;
        }

        public Comparator<? super K> comparator() {
            synchronized (mutex) {return sm.comparator();}
        }

        public SortedMap<K,V> subMap(K fromKey, K toKey) {
            synchronized (mutex) {
                return new SynchronizedSortedMap<>(
                    sm.subMap(fromKey, toKey), mutex);
            }
        }
        public SortedMap<K,V> headMap(K toKey) {
            synchronized (mutex) {
                return new SynchronizedSortedMap<>(sm.headMap(toKey), mutex);
            }
        }
        public SortedMap<K,V> tailMap(K fromKey) {
            synchronized (mutex) {
               return new SynchronizedSortedMap<>(sm.tailMap(fromKey),mutex);
            }
        }

        public K firstKey() {
            synchronized (mutex) {return sm.firstKey();}
        }
        public K lastKey() {
            synchronized (mutex) {return sm.lastKey();}
        }
    }

    /**
     * Returns a synchronized (thread-safe) navigable map backed by the
     * specified navigable map.  In order to guarantee serial access, it is
     * critical that <strong>all</strong> access to the backing navigable map is
     * accomplished through the returned navigable map (or its views).<p>
     *
     * It is imperative that the user manually synchronize on the returned
     * navigable map when traversing any of its collection views, or the
     * collections views of any of its {@code subMap}, {@code headMap} or
     * {@code tailMap} views, via {@link Iterator}, {@link Spliterator} or
     * {@link Stream}:
     * <pre>
     *  NavigableMap m = Collections.synchronizedNavigableMap(new TreeMap());
     *      ...
     *  Set s = m.keySet();  // Needn't be in synchronized block
     *      ...
     *  synchronized (m) {  // Synchronizing on m, not s!
     *      Iterator i = s.iterator(); // Must be in synchronized block
     *      while (i.hasNext())
     *          foo(i.next());
     *  }
     * </pre>
     * or:
     * <pre>
     *  NavigableMap m = Collections.synchronizedNavigableMap(new TreeMap());
     *  NavigableMap m2 = m.subMap(foo, true, bar, false);
     *      ...
     *  Set s2 = m2.keySet();  // Needn't be in synchronized block
     *      ...
     *  synchronized (m) {  // Synchronizing on m, not m2 or s2!
     *      Iterator i = s2.iterator(); // Must be in synchronized block
     *      while (i.hasNext())
     *          foo(i.next());
     *  }
     * </pre>
     * Failure to follow this advice may result in non-deterministic behavior.
     *
     * <p>The returned navigable map will be serializable if the specified
     * navigable map is serializable.
     *
     * @param <K> the class of the map keys
     * @param <V> the class of the map values
     * @param  m the navigable map to be "wrapped" in a synchronized navigable
     *              map
     * @return a synchronized view of the specified navigable map.
     * @since 1.8
     */
    public static <K,V> NavigableMap<K,V> synchronizedNavigableMap(NavigableMap<K,V> m) {
        return new SynchronizedNavigableMap<>(m);
    }

    /**
     * A synchronized NavigableMap.
     *
     * @serial include
     */
    static class SynchronizedNavigableMap<K,V>
        extends SynchronizedSortedMap<K,V>
        implements NavigableMap<K,V>
    {
        @java.io.Serial
        private static final long serialVersionUID = 699392247599746807L;

        /** @serial */
        @SuppressWarnings("serial") // Conditionally serializable
        private final NavigableMap<K,V> nm;

        SynchronizedNavigableMap(NavigableMap<K,V> m) {
            super(m);
            nm = m;
        }
        SynchronizedNavigableMap(NavigableMap<K,V> m, Object mutex) {
            super(m, mutex);
            nm = m;
        }

        public Entry<K, V> lowerEntry(K key)
                        { synchronized (mutex) { return nm.lowerEntry(key); } }
        public K lowerKey(K key)
                          { synchronized (mutex) { return nm.lowerKey(key); } }
        public Entry<K, V> floorEntry(K key)
                        { synchronized (mutex) { return nm.floorEntry(key); } }
        public K floorKey(K key)
                          { synchronized (mutex) { return nm.floorKey(key); } }
        public Entry<K, V> ceilingEntry(K key)
                      { synchronized (mutex) { return nm.ceilingEntry(key); } }
        public K ceilingKey(K key)
                        { synchronized (mutex) { return nm.ceilingKey(key); } }
        public Entry<K, V> higherEntry(K key)
                       { synchronized (mutex) { return nm.higherEntry(key); } }
        public K higherKey(K key)
                         { synchronized (mutex) { return nm.higherKey(key); } }
        public Entry<K, V> firstEntry()
                           { synchronized (mutex) { return nm.firstEntry(); } }
        public Entry<K, V> lastEntry()
                            { synchronized (mutex) { return nm.lastEntry(); } }
        public Entry<K, V> pollFirstEntry()
                       { synchronized (mutex) { return nm.pollFirstEntry(); } }
        public Entry<K, V> pollLastEntry()
                        { synchronized (mutex) { return nm.pollLastEntry(); } }

        public NavigableMap<K, V> descendingMap() {
            synchronized (mutex) {
                return
                    new SynchronizedNavigableMap<>(nm.descendingMap(), mutex);
            }
        }

        public NavigableSet<K> keySet() {
            return navigableKeySet();
        }

        public NavigableSet<K> navigableKeySet() {
            synchronized (mutex) {
                return new SynchronizedNavigableSet<>(nm.navigableKeySet(), mutex);
            }
        }

        public NavigableSet<K> descendingKeySet() {
            synchronized (mutex) {
                return new SynchronizedNavigableSet<>(nm.descendingKeySet(), mutex);
            }
        }


        public SortedMap<K,V> subMap(K fromKey, K toKey) {
            synchronized (mutex) {
                return new SynchronizedNavigableMap<>(
                    nm.subMap(fromKey, true, toKey, false), mutex);
            }
        }
        public SortedMap<K,V> headMap(K toKey) {
            synchronized (mutex) {
                return new SynchronizedNavigableMap<>(nm.headMap(toKey, false), mutex);
            }
        }
        public SortedMap<K,V> tailMap(K fromKey) {
            synchronized (mutex) {
        return new SynchronizedNavigableMap<>(nm.tailMap(fromKey, true),mutex);
            }
        }

        public NavigableMap<K, V> subMap(K fromKey, boolean fromInclusive, K toKey, boolean toInclusive) {
            synchronized (mutex) {
                return new SynchronizedNavigableMap<>(
                    nm.subMap(fromKey, fromInclusive, toKey, toInclusive), mutex);
            }
        }

        public NavigableMap<K, V> headMap(K toKey, boolean inclusive) {
            synchronized (mutex) {
                return new SynchronizedNavigableMap<>(
                        nm.headMap(toKey, inclusive), mutex);
            }
        }

        public NavigableMap<K, V> tailMap(K fromKey, boolean inclusive) {
            synchronized (mutex) {
                return new SynchronizedNavigableMap<>(
                    nm.tailMap(fromKey, inclusive), mutex);
            }
        }
    }

    // Dynamically typesafe collection wrappers

    /**
     * Returns a dynamically typesafe view of the specified collection.
     * Any attempt to insert an element of the wrong type will result in an
     * immediate {@link ClassCastException}.  Assuming a collection
     * contains no incorrectly typed elements prior to the time a
     * dynamically typesafe view is generated, and that all subsequent
     * access to the collection takes place through the view, it is
     * <i>guaranteed</i> that the collection cannot contain an incorrectly
     * typed element.
     *
     * <p>The generics mechanism in the language provides compile-time
     * (static) type checking, but it is possible to defeat this mechanism
     * with unchecked casts.  Usually this is not a problem, as the compiler
     * issues warnings on all such unchecked operations.  There are, however,
     * times when static type checking alone is not sufficient.  For example,
     * suppose a collection is passed to a third-party library and it is
     * imperative that the library code not corrupt the collection by
     * inserting an element of the wrong type.
     *
     * <p>Another use of dynamically typesafe views is debugging.  Suppose a
     * program fails with a {@code ClassCastException}, indicating that an
     * incorrectly typed element was put into a parameterized collection.
     * Unfortunately, the exception can occur at any time after the erroneous
     * element is inserted, so it typically provides little or no information
     * as to the real source of the problem.  If the problem is reproducible,
     * one can quickly determine its source by temporarily modifying the
     * program to wrap the collection with a dynamically typesafe view.
     * For example, this declaration:
     *  <pre> {@code
     *     Collection<String> c = new HashSet<>();
     * }</pre>
     * may be replaced temporarily by this one:
     *  <pre> {@code
     *     Collection<String> c = Collections.checkedCollection(
     *         new HashSet<>(), String.class);
     * }</pre>
     * Running the program again will cause it to fail at the point where
     * an incorrectly typed element is inserted into the collection, clearly
     * identifying the source of the problem.  Once the problem is fixed, the
     * modified declaration may be reverted back to the original.
     *
     * <p>The returned collection does <i>not</i> pass the hashCode and equals
     * operations through to the backing collection, but relies on
     * {@code Object}'s {@code equals} and {@code hashCode} methods.  This
     * is necessary to preserve the contracts of these operations in the case
     * that the backing collection is a set or a list.
     *
     * <p>The returned collection will be serializable if the specified
     * collection is serializable.
     *
     * <p>Since {@code null} is considered to be a value of any reference
     * type, the returned collection permits insertion of null elements
     * whenever the backing collection does.
     *
     * @param <E> the class of the objects in the collection
     * @param c the collection for which a dynamically typesafe view is to be
     *          returned
     * @param type the type of element that {@code c} is permitted to hold
     * @return a dynamically typesafe view of the specified collection
     * @since 1.5
     */
    public static <E> Collection<E> checkedCollection(Collection<E> c,
                                                      Class<E> type) {
        return new CheckedCollection<>(c, type);
    }

    @SuppressWarnings("unchecked")
    static <T> T[] zeroLengthArray(Class<T> type) {
        return (T[]) Array.newInstance(type, 0);
    }

    /**
     * @serial include
     */
    static class CheckedCollection<E> implements Collection<E>, Serializable {
        @java.io.Serial
        private static final long serialVersionUID = 1578914078182001775L;

        /** @serial */
        @SuppressWarnings("serial") // Conditionally serializable
        final Collection<E> c;
<<<<<<< HEAD
=======
        /** @serial */
        @SuppressWarnings("serial") // Conditionally serializable
>>>>>>> ba281196
        final Class<E> type;

        @SuppressWarnings("unchecked")
        E typeCheck(Object o) {
            if (o != null && !type.isInstance(o))
                throw new ClassCastException(badElementMsg(o));
            return (E) o;
        }

        private String badElementMsg(Object o) {
            return "Attempt to insert " + o.getClass() +
                " element into collection with element type " + type;
        }

        CheckedCollection(Collection<E> c, Class<E> type) {
            this.c = Objects.requireNonNull(c, "c");
            this.type = Objects.requireNonNull(type, "type");
        }

        public int size()                          { return c.size(); }
        public boolean isEmpty()                   { return c.isEmpty(); }
        public boolean contains(Object o)          { return c.contains(o); }
        public Object[] toArray()                  { return c.toArray(); }
        public <T> T[] toArray(T[] a)              { return c.toArray(a); }
        public <T> T[] toArray(IntFunction<T[]> f) { return c.toArray(f); }
        public String toString()                   { return c.toString(); }
        public boolean remove(Object o)            { return c.remove(o); }
        public void clear()                        {        c.clear(); }

        public boolean containsAll(Collection<?> coll) {
            return c.containsAll(coll);
        }
        public boolean removeAll(Collection<?> coll) {
            return c.removeAll(coll);
        }
        public boolean retainAll(Collection<?> coll) {
            return c.retainAll(coll);
        }

        public Iterator<E> iterator() {
            // JDK-6363904 - unwrapped iterator could be typecast to
            // ListIterator with unsafe set()
            final Iterator<E> it = c.iterator();
            return new Iterator<>() {
                public boolean hasNext() { return it.hasNext(); }
                public E next()          { return it.next(); }
                public void remove()     {        it.remove(); }
                public void forEachRemaining(Consumer<? super E> action) {
                    it.forEachRemaining(action);
                }
            };
        }

        public boolean add(E e)          { return c.add(typeCheck(e)); }

        /** @serial */
        @SuppressWarnings("serial") // Conditionally serializable
        private E[] zeroLengthElementArray; // Lazily initialized

        private E[] zeroLengthElementArray() {
            return zeroLengthElementArray != null ? zeroLengthElementArray :
                (zeroLengthElementArray = zeroLengthArray(type));
        }

        @SuppressWarnings("unchecked")
        Collection<E> checkedCopyOf(Collection<? extends E> coll) {
            Object[] a;
            try {
                E[] z = zeroLengthElementArray();
                a = coll.toArray(z);
                // Defend against coll violating the toArray contract
                if (a.getClass() != z.getClass())
                    a = Arrays.copyOf(a, a.length, z.getClass());
            } catch (ArrayStoreException ignore) {
                // To get better and consistent diagnostics,
                // we call typeCheck explicitly on each element.
                // We call clone() to defend against coll retaining a
                // reference to the returned array and storing a bad
                // element into it after it has been type checked.
                a = coll.toArray().clone();
                for (Object o : a)
                    typeCheck(o);
            }
            // A slight abuse of the type system, but safe here.
            return (Collection<E>) Arrays.asList(a);
        }

        public boolean addAll(Collection<? extends E> coll) {
            // Doing things this way insulates us from concurrent changes
            // in the contents of coll and provides all-or-nothing
            // semantics (which we wouldn't get if we type-checked each
            // element as we added it)
            return c.addAll(checkedCopyOf(coll));
        }

        // Override default methods in Collection
        @Override
        public void forEach(Consumer<? super E> action) {c.forEach(action);}
        @Override
        public boolean removeIf(Predicate<? super E> filter) {
            return c.removeIf(filter);
        }
        @Override
        public Spliterator<E> spliterator() {return c.spliterator();}
        @Override
        public Stream<E> stream()           {return c.stream();}
        @Override
        public Stream<E> parallelStream()   {return c.parallelStream();}
    }

    /**
     * Returns a dynamically typesafe view of the specified queue.
     * Any attempt to insert an element of the wrong type will result in
     * an immediate {@link ClassCastException}.  Assuming a queue contains
     * no incorrectly typed elements prior to the time a dynamically typesafe
     * view is generated, and that all subsequent access to the queue
     * takes place through the view, it is <i>guaranteed</i> that the
     * queue cannot contain an incorrectly typed element.
     *
     * <p>A discussion of the use of dynamically typesafe views may be
     * found in the documentation for the {@link #checkedCollection
     * checkedCollection} method.
     *
     * <p>The returned queue will be serializable if the specified queue
     * is serializable.
     *
     * <p>Since {@code null} is considered to be a value of any reference
     * type, the returned queue permits insertion of {@code null} elements
     * whenever the backing queue does.
     *
     * @param <E> the class of the objects in the queue
     * @param queue the queue for which a dynamically typesafe view is to be
     *             returned
     * @param type the type of element that {@code queue} is permitted to hold
     * @return a dynamically typesafe view of the specified queue
     * @since 1.8
     */
    public static <E> Queue<E> checkedQueue(Queue<E> queue, Class<E> type) {
        return new CheckedQueue<>(queue, type);
    }

    /**
     * @serial include
     */
    static class CheckedQueue<E>
        extends CheckedCollection<E>
        implements Queue<E>, Serializable
    {
        @java.io.Serial
        private static final long serialVersionUID = 1433151992604707767L;
        /** @serial */
        @SuppressWarnings("serial") // Conditionally serializable
        final Queue<E> queue;

        CheckedQueue(Queue<E> queue, Class<E> elementType) {
            super(queue, elementType);
            this.queue = queue;
        }

        public E element()              {return queue.element();}
        public boolean equals(Object o) {return o == this || c.equals(o);}
        public int hashCode()           {return c.hashCode();}
        public E peek()                 {return queue.peek();}
        public E poll()                 {return queue.poll();}
        public E remove()               {return queue.remove();}
        public boolean offer(E e)       {return queue.offer(typeCheck(e));}
    }

    /**
     * Returns a dynamically typesafe view of the specified set.
     * Any attempt to insert an element of the wrong type will result in
     * an immediate {@link ClassCastException}.  Assuming a set contains
     * no incorrectly typed elements prior to the time a dynamically typesafe
     * view is generated, and that all subsequent access to the set
     * takes place through the view, it is <i>guaranteed</i> that the
     * set cannot contain an incorrectly typed element.
     *
     * <p>A discussion of the use of dynamically typesafe views may be
     * found in the documentation for the {@link #checkedCollection
     * checkedCollection} method.
     *
     * <p>The returned set will be serializable if the specified set is
     * serializable.
     *
     * <p>Since {@code null} is considered to be a value of any reference
     * type, the returned set permits insertion of null elements whenever
     * the backing set does.
     *
     * @param <E> the class of the objects in the set
     * @param s the set for which a dynamically typesafe view is to be
     *          returned
     * @param type the type of element that {@code s} is permitted to hold
     * @return a dynamically typesafe view of the specified set
     * @since 1.5
     */
    public static <E> Set<E> checkedSet(Set<E> s, Class<E> type) {
        return new CheckedSet<>(s, type);
    }

    /**
     * @serial include
     */
    static class CheckedSet<E> extends CheckedCollection<E>
                                 implements Set<E>, Serializable
    {
        @java.io.Serial
        private static final long serialVersionUID = 4694047833775013803L;

        CheckedSet(Set<E> s, Class<E> elementType) { super(s, elementType); }

        public boolean equals(Object o) { return o == this || c.equals(o); }
        public int hashCode()           { return c.hashCode(); }
    }

    /**
     * Returns a dynamically typesafe view of the specified sorted set.
     * Any attempt to insert an element of the wrong type will result in an
     * immediate {@link ClassCastException}.  Assuming a sorted set
     * contains no incorrectly typed elements prior to the time a
     * dynamically typesafe view is generated, and that all subsequent
     * access to the sorted set takes place through the view, it is
     * <i>guaranteed</i> that the sorted set cannot contain an incorrectly
     * typed element.
     *
     * <p>A discussion of the use of dynamically typesafe views may be
     * found in the documentation for the {@link #checkedCollection
     * checkedCollection} method.
     *
     * <p>The returned sorted set will be serializable if the specified sorted
     * set is serializable.
     *
     * <p>Since {@code null} is considered to be a value of any reference
     * type, the returned sorted set permits insertion of null elements
     * whenever the backing sorted set does.
     *
     * @param <E> the class of the objects in the set
     * @param s the sorted set for which a dynamically typesafe view is to be
     *          returned
     * @param type the type of element that {@code s} is permitted to hold
     * @return a dynamically typesafe view of the specified sorted set
     * @since 1.5
     */
    public static <E> SortedSet<E> checkedSortedSet(SortedSet<E> s,
                                                    Class<E> type) {
        return new CheckedSortedSet<>(s, type);
    }

    /**
     * @serial include
     */
    static class CheckedSortedSet<E> extends CheckedSet<E>
        implements SortedSet<E>, Serializable
    {
        @java.io.Serial
        private static final long serialVersionUID = 1599911165492914959L;

        /** @serial */
        @SuppressWarnings("serial") // Conditionally serializable
        private final SortedSet<E> ss;

        CheckedSortedSet(SortedSet<E> s, Class<E> type) {
            super(s, type);
            ss = s;
        }

        public Comparator<? super E> comparator() { return ss.comparator(); }
        public E first()                   { return ss.first(); }
        public E last()                    { return ss.last(); }

        public SortedSet<E> subSet(E fromElement, E toElement) {
            return checkedSortedSet(ss.subSet(fromElement,toElement), type);
        }
        public SortedSet<E> headSet(E toElement) {
            return checkedSortedSet(ss.headSet(toElement), type);
        }
        public SortedSet<E> tailSet(E fromElement) {
            return checkedSortedSet(ss.tailSet(fromElement), type);
        }
    }

    /**
     * Returns a dynamically typesafe view of the specified navigable set.
     * Any attempt to insert an element of the wrong type will result in an
     * immediate {@link ClassCastException}.  Assuming a navigable set
     * contains no incorrectly typed elements prior to the time a
     * dynamically typesafe view is generated, and that all subsequent
     * access to the navigable set takes place through the view, it is
     * <em>guaranteed</em> that the navigable set cannot contain an incorrectly
     * typed element.
     *
     * <p>A discussion of the use of dynamically typesafe views may be
     * found in the documentation for the {@link #checkedCollection
     * checkedCollection} method.
     *
     * <p>The returned navigable set will be serializable if the specified
     * navigable set is serializable.
     *
     * <p>Since {@code null} is considered to be a value of any reference
     * type, the returned navigable set permits insertion of null elements
     * whenever the backing sorted set does.
     *
     * @param <E> the class of the objects in the set
     * @param s the navigable set for which a dynamically typesafe view is to be
     *          returned
     * @param type the type of element that {@code s} is permitted to hold
     * @return a dynamically typesafe view of the specified navigable set
     * @since 1.8
     */
    public static <E> NavigableSet<E> checkedNavigableSet(NavigableSet<E> s,
                                                    Class<E> type) {
        return new CheckedNavigableSet<>(s, type);
    }

    /**
     * @serial include
     */
    static class CheckedNavigableSet<E> extends CheckedSortedSet<E>
        implements NavigableSet<E>, Serializable
    {
        @java.io.Serial
        private static final long serialVersionUID = -5429120189805438922L;

        /** @serial */
        @SuppressWarnings("serial") // Conditionally serializable
        private final NavigableSet<E> ns;

        CheckedNavigableSet(NavigableSet<E> s, Class<E> type) {
            super(s, type);
            ns = s;
        }

        public E lower(E e)                             { return ns.lower(e); }
        public E floor(E e)                             { return ns.floor(e); }
        public E ceiling(E e)                         { return ns.ceiling(e); }
        public E higher(E e)                           { return ns.higher(e); }
        public E pollFirst()                         { return ns.pollFirst(); }
        public E pollLast()                            {return ns.pollLast(); }
        public NavigableSet<E> descendingSet()
                      { return checkedNavigableSet(ns.descendingSet(), type); }
        public Iterator<E> descendingIterator()
            {return checkedNavigableSet(ns.descendingSet(), type).iterator(); }

        public NavigableSet<E> subSet(E fromElement, E toElement) {
            return checkedNavigableSet(ns.subSet(fromElement, true, toElement, false), type);
        }
        public NavigableSet<E> headSet(E toElement) {
            return checkedNavigableSet(ns.headSet(toElement, false), type);
        }
        public NavigableSet<E> tailSet(E fromElement) {
            return checkedNavigableSet(ns.tailSet(fromElement, true), type);
        }

        public NavigableSet<E> subSet(E fromElement, boolean fromInclusive, E toElement, boolean toInclusive) {
            return checkedNavigableSet(ns.subSet(fromElement, fromInclusive, toElement, toInclusive), type);
        }

        public NavigableSet<E> headSet(E toElement, boolean inclusive) {
            return checkedNavigableSet(ns.headSet(toElement, inclusive), type);
        }

        public NavigableSet<E> tailSet(E fromElement, boolean inclusive) {
            return checkedNavigableSet(ns.tailSet(fromElement, inclusive), type);
        }
    }

    /**
     * Returns a dynamically typesafe view of the specified list.
     * Any attempt to insert an element of the wrong type will result in
     * an immediate {@link ClassCastException}.  Assuming a list contains
     * no incorrectly typed elements prior to the time a dynamically typesafe
     * view is generated, and that all subsequent access to the list
     * takes place through the view, it is <i>guaranteed</i> that the
     * list cannot contain an incorrectly typed element.
     *
     * <p>A discussion of the use of dynamically typesafe views may be
     * found in the documentation for the {@link #checkedCollection
     * checkedCollection} method.
     *
     * <p>The returned list will be serializable if the specified list
     * is serializable.
     *
     * <p>Since {@code null} is considered to be a value of any reference
     * type, the returned list permits insertion of null elements whenever
     * the backing list does.
     *
     * @param <E> the class of the objects in the list
     * @param list the list for which a dynamically typesafe view is to be
     *             returned
     * @param type the type of element that {@code list} is permitted to hold
     * @return a dynamically typesafe view of the specified list
     * @since 1.5
     */
    public static <E> List<E> checkedList(List<E> list, Class<E> type) {
        return (list instanceof RandomAccess ?
                new CheckedRandomAccessList<>(list, type) :
                new CheckedList<>(list, type));
    }

    /**
     * @serial include
     */
    static class CheckedList<E>
        extends CheckedCollection<E>
        implements List<E>
    {
        @java.io.Serial
        private static final long serialVersionUID = 65247728283967356L;
        /** @serial */
        @SuppressWarnings("serial") // Conditionally serializable
        final List<E> list;

        CheckedList(List<E> list, Class<E> type) {
            super(list, type);
            this.list = list;
        }

        public boolean equals(Object o)  { return o == this || list.equals(o); }
        public int hashCode()            { return list.hashCode(); }
        public E get(int index)          { return list.get(index); }
        public E remove(int index)       { return list.remove(index); }
        public int indexOf(Object o)     { return list.indexOf(o); }
        public int lastIndexOf(Object o) { return list.lastIndexOf(o); }

        public E set(int index, E element) {
            return list.set(index, typeCheck(element));
        }

        public void add(int index, E element) {
            list.add(index, typeCheck(element));
        }

        public boolean addAll(int index, Collection<? extends E> c) {
            return list.addAll(index, checkedCopyOf(c));
        }
        public ListIterator<E> listIterator()   { return listIterator(0); }

        public ListIterator<E> listIterator(final int index) {
            final ListIterator<E> i = list.listIterator(index);

            return new ListIterator<>() {
                public boolean hasNext()     { return i.hasNext(); }
                public E next()              { return i.next(); }
                public boolean hasPrevious() { return i.hasPrevious(); }
                public E previous()          { return i.previous(); }
                public int nextIndex()       { return i.nextIndex(); }
                public int previousIndex()   { return i.previousIndex(); }
                public void remove()         {        i.remove(); }

                public void set(E e) {
                    i.set(typeCheck(e));
                }

                public void add(E e) {
                    i.add(typeCheck(e));
                }

                @Override
                public void forEachRemaining(Consumer<? super E> action) {
                    i.forEachRemaining(action);
                }
            };
        }

        public List<E> subList(int fromIndex, int toIndex) {
            return new CheckedList<>(list.subList(fromIndex, toIndex), type);
        }

        /**
         * {@inheritDoc}
         *
         * @throws ClassCastException if the class of an element returned by the
         *         operator prevents it from being added to this collection. The
         *         exception may be thrown after some elements of the list have
         *         already been replaced.
         */
        @Override
        public void replaceAll(UnaryOperator<E> operator) {
            Objects.requireNonNull(operator);
            list.replaceAll(e -> typeCheck(operator.apply(e)));
        }

        @Override
        public void sort(Comparator<? super E> c) {
            list.sort(c);
        }
    }

    /**
     * @serial include
     */
    static class CheckedRandomAccessList<E> extends CheckedList<E>
                                            implements RandomAccess
    {
        @java.io.Serial
        private static final long serialVersionUID = 1638200125423088369L;

        CheckedRandomAccessList(List<E> list, Class<E> type) {
            super(list, type);
        }

        public List<E> subList(int fromIndex, int toIndex) {
            return new CheckedRandomAccessList<>(
                    list.subList(fromIndex, toIndex), type);
        }
    }

    /**
     * Returns a dynamically typesafe view of the specified map.
     * Any attempt to insert a mapping whose key or value have the wrong
     * type will result in an immediate {@link ClassCastException}.
     * Similarly, any attempt to modify the value currently associated with
     * a key will result in an immediate {@link ClassCastException},
     * whether the modification is attempted directly through the map
     * itself, or through a {@link Map.Entry} instance obtained from the
     * map's {@link Map#entrySet() entry set} view.
     *
     * <p>Assuming a map contains no incorrectly typed keys or values
     * prior to the time a dynamically typesafe view is generated, and
     * that all subsequent access to the map takes place through the view
     * (or one of its collection views), it is <i>guaranteed</i> that the
     * map cannot contain an incorrectly typed key or value.
     *
     * <p>A discussion of the use of dynamically typesafe views may be
     * found in the documentation for the {@link #checkedCollection
     * checkedCollection} method.
     *
     * <p>The returned map will be serializable if the specified map is
     * serializable.
     *
     * <p>Since {@code null} is considered to be a value of any reference
     * type, the returned map permits insertion of null keys or values
     * whenever the backing map does.
     *
     * @param <K> the class of the map keys
     * @param <V> the class of the map values
     * @param m the map for which a dynamically typesafe view is to be
     *          returned
     * @param keyType the type of key that {@code m} is permitted to hold
     * @param valueType the type of value that {@code m} is permitted to hold
     * @return a dynamically typesafe view of the specified map
     * @since 1.5
     */
    public static <K, V> Map<K, V> checkedMap(Map<K, V> m,
                                              Class<K> keyType,
                                              Class<V> valueType) {
        return new CheckedMap<>(m, keyType, valueType);
    }


    /**
     * @serial include
     */
    private static class CheckedMap<K,V>
        implements Map<K,V>, Serializable
    {
        @java.io.Serial
        private static final long serialVersionUID = 5742860141034234728L;

        /** @serial */
        @SuppressWarnings("serial") // Conditionally serializable
        private final Map<K, V> m;
<<<<<<< HEAD
        final Class<K> keyType;
=======
        /** @serial */
        @SuppressWarnings("serial") // Conditionally serializable
        final Class<K> keyType;
        /** @serial */
        @SuppressWarnings("serial") // Conditionally serializable
>>>>>>> ba281196
        final Class<V> valueType;

        private void typeCheck(Object key, Object value) {
            if (key != null && !keyType.isInstance(key))
                throw new ClassCastException(badKeyMsg(key));

            if (value != null && !valueType.isInstance(value))
                throw new ClassCastException(badValueMsg(value));
        }

        private BiFunction<? super K, ? super V, ? extends V> typeCheck(
                BiFunction<? super K, ? super V, ? extends V> func) {
            Objects.requireNonNull(func);
            return (k, v) -> {
                V newValue = func.apply(k, v);
                typeCheck(k, newValue);
                return newValue;
            };
        }

        private String badKeyMsg(Object key) {
            return "Attempt to insert " + key.getClass() +
                    " key into map with key type " + keyType;
        }

        private String badValueMsg(Object value) {
            return "Attempt to insert " + value.getClass() +
                    " value into map with value type " + valueType;
        }

        CheckedMap(Map<K, V> m, Class<K> keyType, Class<V> valueType) {
            this.m = Objects.requireNonNull(m);
            this.keyType = Objects.requireNonNull(keyType);
            this.valueType = Objects.requireNonNull(valueType);
        }

        public int size()                      { return m.size(); }
        public boolean isEmpty()               { return m.isEmpty(); }
        public boolean containsKey(Object key) { return m.containsKey(key); }
        public boolean containsValue(Object v) { return m.containsValue(v); }
        public V get(Object key)               { return m.get(key); }
        public V remove(Object key)            { return m.remove(key); }
        public void clear()                    { m.clear(); }
        public Set<K> keySet()                 { return m.keySet(); }
        public Collection<V> values()          { return m.values(); }
        public boolean equals(Object o)        { return o == this || m.equals(o); }
        public int hashCode()                  { return m.hashCode(); }
        public String toString()               { return m.toString(); }

        public V put(K key, V value) {
            typeCheck(key, value);
            return m.put(key, value);
        }

        @SuppressWarnings("unchecked")
        public void putAll(Map<? extends K, ? extends V> t) {
            // Satisfy the following goals:
            // - good diagnostics in case of type mismatch
            // - all-or-nothing semantics
            // - protection from malicious t
            // - correct behavior if t is a concurrent map
            Object[] entries = t.entrySet().toArray();
            List<Map.Entry<K,V>> checked = new ArrayList<>(entries.length);
            for (Object o : entries) {
                Map.Entry<?,?> e = (Map.Entry<?,?>) o;
                Object k = e.getKey();
                Object v = e.getValue();
                typeCheck(k, v);
                checked.add(
                        new AbstractMap.SimpleImmutableEntry<>((K)k, (V)v));
            }
            for (Map.Entry<K,V> e : checked)
                m.put(e.getKey(), e.getValue());
        }

        private transient Set<Map.Entry<K,V>> entrySet;

        public Set<Map.Entry<K,V>> entrySet() {
            if (entrySet==null)
                entrySet = new CheckedEntrySet<>(m.entrySet(), valueType);
            return entrySet;
        }

        // Override default methods in Map
        @Override
        public void forEach(BiConsumer<? super K, ? super V> action) {
            m.forEach(action);
        }

        @Override
        public void replaceAll(BiFunction<? super K, ? super V, ? extends V> function) {
            m.replaceAll(typeCheck(function));
        }

        @Override
        public V putIfAbsent(K key, V value) {
            typeCheck(key, value);
            return m.putIfAbsent(key, value);
        }

        @Override
        public boolean remove(Object key, Object value) {
            return m.remove(key, value);
        }

        @Override
        public boolean replace(K key, V oldValue, V newValue) {
            typeCheck(key, newValue);
            return m.replace(key, oldValue, newValue);
        }

        @Override
        public V replace(K key, V value) {
            typeCheck(key, value);
            return m.replace(key, value);
        }

        @Override
        public V computeIfAbsent(K key,
                Function<? super K, ? extends V> mappingFunction) {
            Objects.requireNonNull(mappingFunction);
            return m.computeIfAbsent(key, k -> {
                V value = mappingFunction.apply(k);
                typeCheck(k, value);
                return value;
            });
        }

        @Override
        public V computeIfPresent(K key,
                BiFunction<? super K, ? super V, ? extends V> remappingFunction) {
            return m.computeIfPresent(key, typeCheck(remappingFunction));
        }

        @Override
        public V compute(K key,
                BiFunction<? super K, ? super V, ? extends V> remappingFunction) {
            return m.compute(key, typeCheck(remappingFunction));
        }

        @Override
        public V merge(K key, V value,
                BiFunction<? super V, ? super V, ? extends V> remappingFunction) {
            Objects.requireNonNull(remappingFunction);
            typeCheck(key, value);
            return m.merge(key, value, (v1, v2) -> {
                V newValue = remappingFunction.apply(v1, v2);
                typeCheck(null, newValue);
                return newValue;
            });
        }

        /**
         * We need this class in addition to CheckedSet as Map.Entry permits
         * modification of the backing Map via the setValue operation.  This
         * class is subtle: there are many possible attacks that must be
         * thwarted.
         *
         * @serial exclude
         */
        static class CheckedEntrySet<K,V> implements Set<Map.Entry<K,V>> {
            private final Set<Map.Entry<K,V>> s;
            private final Class<V> valueType;

            CheckedEntrySet(Set<Map.Entry<K, V>> s, Class<V> valueType) {
                this.s = s;
                this.valueType = valueType;
            }

            public int size()        { return s.size(); }
            public boolean isEmpty() { return s.isEmpty(); }
            public String toString() { return s.toString(); }
            public int hashCode()    { return s.hashCode(); }
            public void clear()      {        s.clear(); }

            public boolean add(Map.Entry<K, V> e) {
                throw new UnsupportedOperationException();
            }
            public boolean addAll(Collection<? extends Map.Entry<K, V>> coll) {
                throw new UnsupportedOperationException();
            }

            public Iterator<Map.Entry<K,V>> iterator() {
                final Iterator<Map.Entry<K, V>> i = s.iterator();

                return new Iterator<>() {
                    public boolean hasNext() { return i.hasNext(); }
                    public void remove()     { i.remove(); }

                    public Map.Entry<K,V> next() {
                        return checkedEntry(i.next(), valueType);
                    }

                    public void forEachRemaining(Consumer<? super Entry<K, V>> action) {
                        Objects.requireNonNull(action);
                        i.forEachRemaining(
                            e -> action.accept(checkedEntry(e, valueType)));
                    }
                };
            }

            @SuppressWarnings("unchecked")
            public Object[] toArray() {
                Object[] source = s.toArray();

                /*
                 * Ensure that we don't get an ArrayStoreException even if
                 * s.toArray returns an array of something other than Object
                 */
                Object[] dest = (source.getClass() == Object[].class)
                    ? source
                    : new Object[source.length];

                for (int i = 0; i < source.length; i++)
                    dest[i] = checkedEntry((Map.Entry<K,V>)source[i],
                                           valueType);
                return dest;
            }

            @SuppressWarnings("unchecked")
            public <T> T[] toArray(T[] a) {
                // We don't pass a to s.toArray, to avoid window of
                // vulnerability wherein an unscrupulous multithreaded client
                // could get his hands on raw (unwrapped) Entries from s.
                T[] arr = s.toArray(a.length==0 ? a : Arrays.copyOf(a, 0));

                for (int i=0; i<arr.length; i++)
                    arr[i] = (T) checkedEntry((Map.Entry<K,V>)arr[i],
                                              valueType);
                if (arr.length > a.length)
                    return arr;

                System.arraycopy(arr, 0, a, 0, arr.length);
                if (a.length > arr.length)
                    a[arr.length] = null;
                return a;
            }

            /**
             * This method is overridden to protect the backing set against
             * an object with a nefarious equals function that senses
             * that the equality-candidate is Map.Entry and calls its
             * setValue method.
             */
            public boolean contains(Object o) {
                return o instanceof Map.Entry<?, ?> e
                        && s.contains((e instanceof CheckedEntry) ? e : checkedEntry(e, valueType));
            }

            /**
             * The bulk collection methods are overridden to protect
             * against an unscrupulous collection whose contains(Object o)
             * method senses when o is a Map.Entry, and calls o.setValue.
             */
            public boolean containsAll(Collection<?> c) {
                for (Object o : c)
                    if (!contains(o)) // Invokes safe contains() above
                        return false;
                return true;
            }

            public boolean remove(Object o) {
                if (!(o instanceof Map.Entry))
                    return false;
                return s.remove(new AbstractMap.SimpleImmutableEntry
                                <>((Map.Entry<?,?>)o));
            }

            public boolean removeAll(Collection<?> c) {
                return batchRemove(c, false);
            }
            public boolean retainAll(Collection<?> c) {
                return batchRemove(c, true);
            }
            private boolean batchRemove(Collection<?> c, boolean complement) {
                Objects.requireNonNull(c);
                boolean modified = false;
                Iterator<Map.Entry<K,V>> it = iterator();
                while (it.hasNext()) {
                    if (c.contains(it.next()) != complement) {
                        it.remove();
                        modified = true;
                    }
                }
                return modified;
            }

            public boolean equals(Object o) {
                if (o == this)
                    return true;
                return o instanceof Set<?> that
                        && that.size() == s.size()
                        && containsAll(that); // Invokes safe containsAll() above
            }

            static <K,V,T> CheckedEntry<K,V,T> checkedEntry(Map.Entry<K,V> e,
                                                            Class<T> valueType) {
                return new CheckedEntry<>(e, valueType);
            }

            /**
             * This "wrapper class" serves two purposes: it prevents
             * the client from modifying the backing Map, by short-circuiting
             * the setValue method, and it protects the backing Map against
             * an ill-behaved Map.Entry that attempts to modify another
             * Map.Entry when asked to perform an equality check.
             */
            private static class CheckedEntry<K,V,T> implements Map.Entry<K,V> {
                private final Map.Entry<K, V> e;
                private final Class<T> valueType;

                CheckedEntry(Map.Entry<K, V> e, Class<T> valueType) {
                    this.e = Objects.requireNonNull(e);
                    this.valueType = Objects.requireNonNull(valueType);
                }

                public K getKey()        { return e.getKey(); }
                public V getValue()      { return e.getValue(); }
                public int hashCode()    { return e.hashCode(); }
                public String toString() { return e.toString(); }

                public V setValue(V value) {
                    if (value != null && !valueType.isInstance(value))
                        throw new ClassCastException(badValueMsg(value));
                    return e.setValue(value);
                }

                private String badValueMsg(Object value) {
                    return "Attempt to insert " + value.getClass() +
                        " value into map with value type " + valueType;
                }

                public boolean equals(Object o) {
                    if (o == this)
                        return true;
                    if (!(o instanceof Map.Entry))
                        return false;
                    return e.equals(new AbstractMap.SimpleImmutableEntry
                                    <>((Map.Entry<?,?>)o));
                }
            }
        }
    }

    /**
     * Returns a dynamically typesafe view of the specified sorted map.
     * Any attempt to insert a mapping whose key or value have the wrong
     * type will result in an immediate {@link ClassCastException}.
     * Similarly, any attempt to modify the value currently associated with
     * a key will result in an immediate {@link ClassCastException},
     * whether the modification is attempted directly through the map
     * itself, or through a {@link Map.Entry} instance obtained from the
     * map's {@link Map#entrySet() entry set} view.
     *
     * <p>Assuming a map contains no incorrectly typed keys or values
     * prior to the time a dynamically typesafe view is generated, and
     * that all subsequent access to the map takes place through the view
     * (or one of its collection views), it is <i>guaranteed</i> that the
     * map cannot contain an incorrectly typed key or value.
     *
     * <p>A discussion of the use of dynamically typesafe views may be
     * found in the documentation for the {@link #checkedCollection
     * checkedCollection} method.
     *
     * <p>The returned map will be serializable if the specified map is
     * serializable.
     *
     * <p>Since {@code null} is considered to be a value of any reference
     * type, the returned map permits insertion of null keys or values
     * whenever the backing map does.
     *
     * @param <K> the class of the map keys
     * @param <V> the class of the map values
     * @param m the map for which a dynamically typesafe view is to be
     *          returned
     * @param keyType the type of key that {@code m} is permitted to hold
     * @param valueType the type of value that {@code m} is permitted to hold
     * @return a dynamically typesafe view of the specified map
     * @since 1.5
     */
    public static <K,V> SortedMap<K,V> checkedSortedMap(SortedMap<K, V> m,
                                                        Class<K> keyType,
                                                        Class<V> valueType) {
        return new CheckedSortedMap<>(m, keyType, valueType);
    }

    /**
     * @serial include
     */
    static class CheckedSortedMap<K,V> extends CheckedMap<K,V>
        implements SortedMap<K,V>, Serializable
    {
        @java.io.Serial
        private static final long serialVersionUID = 1599671320688067438L;

        /** @serial */
        @SuppressWarnings("serial") // Conditionally serializable
        private final SortedMap<K, V> sm;

        CheckedSortedMap(SortedMap<K, V> m,
                         Class<K> keyType, Class<V> valueType) {
            super(m, keyType, valueType);
            sm = m;
        }

        public Comparator<? super K> comparator() { return sm.comparator(); }
        public K firstKey()                       { return sm.firstKey(); }
        public K lastKey()                        { return sm.lastKey(); }

        public SortedMap<K,V> subMap(K fromKey, K toKey) {
            return checkedSortedMap(sm.subMap(fromKey, toKey),
                                    keyType, valueType);
        }
        public SortedMap<K,V> headMap(K toKey) {
            return checkedSortedMap(sm.headMap(toKey), keyType, valueType);
        }
        public SortedMap<K,V> tailMap(K fromKey) {
            return checkedSortedMap(sm.tailMap(fromKey), keyType, valueType);
        }
    }

    /**
     * Returns a dynamically typesafe view of the specified navigable map.
     * Any attempt to insert a mapping whose key or value have the wrong
     * type will result in an immediate {@link ClassCastException}.
     * Similarly, any attempt to modify the value currently associated with
     * a key will result in an immediate {@link ClassCastException},
     * whether the modification is attempted directly through the map
     * itself, or through a {@link Map.Entry} instance obtained from the
     * map's {@link Map#entrySet() entry set} view.
     *
     * <p>Assuming a map contains no incorrectly typed keys or values
     * prior to the time a dynamically typesafe view is generated, and
     * that all subsequent access to the map takes place through the view
     * (or one of its collection views), it is <em>guaranteed</em> that the
     * map cannot contain an incorrectly typed key or value.
     *
     * <p>A discussion of the use of dynamically typesafe views may be
     * found in the documentation for the {@link #checkedCollection
     * checkedCollection} method.
     *
     * <p>The returned map will be serializable if the specified map is
     * serializable.
     *
     * <p>Since {@code null} is considered to be a value of any reference
     * type, the returned map permits insertion of null keys or values
     * whenever the backing map does.
     *
     * @param <K> type of map keys
     * @param <V> type of map values
     * @param m the map for which a dynamically typesafe view is to be
     *          returned
     * @param keyType the type of key that {@code m} is permitted to hold
     * @param valueType the type of value that {@code m} is permitted to hold
     * @return a dynamically typesafe view of the specified map
     * @since 1.8
     */
    public static <K,V> NavigableMap<K,V> checkedNavigableMap(NavigableMap<K, V> m,
                                                        Class<K> keyType,
                                                        Class<V> valueType) {
        return new CheckedNavigableMap<>(m, keyType, valueType);
    }

    /**
     * @serial include
     */
    static class CheckedNavigableMap<K,V> extends CheckedSortedMap<K,V>
        implements NavigableMap<K,V>, Serializable
    {
        @java.io.Serial
        private static final long serialVersionUID = -4852462692372534096L;

        /** @serial */
        @SuppressWarnings("serial") // Conditionally serializable
        private final NavigableMap<K, V> nm;

        CheckedNavigableMap(NavigableMap<K, V> m,
                         Class<K> keyType, Class<V> valueType) {
            super(m, keyType, valueType);
            nm = m;
        }

        public Comparator<? super K> comparator()   { return nm.comparator(); }
        public K firstKey()                           { return nm.firstKey(); }
        public K lastKey()                             { return nm.lastKey(); }

        public Entry<K, V> lowerEntry(K key) {
            Entry<K,V> lower = nm.lowerEntry(key);
            return (null != lower)
                ? new CheckedMap.CheckedEntrySet.CheckedEntry<>(lower, valueType)
                : null;
        }

        public K lowerKey(K key)                   { return nm.lowerKey(key); }

        public Entry<K, V> floorEntry(K key) {
            Entry<K,V> floor = nm.floorEntry(key);
            return (null != floor)
                ? new CheckedMap.CheckedEntrySet.CheckedEntry<>(floor, valueType)
                : null;
        }

        public K floorKey(K key)                   { return nm.floorKey(key); }

        public Entry<K, V> ceilingEntry(K key) {
            Entry<K,V> ceiling = nm.ceilingEntry(key);
            return (null != ceiling)
                ? new CheckedMap.CheckedEntrySet.CheckedEntry<>(ceiling, valueType)
                : null;
        }

        public K ceilingKey(K key)               { return nm.ceilingKey(key); }

        public Entry<K, V> higherEntry(K key) {
            Entry<K,V> higher = nm.higherEntry(key);
            return (null != higher)
                ? new CheckedMap.CheckedEntrySet.CheckedEntry<>(higher, valueType)
                : null;
        }

        public K higherKey(K key)                 { return nm.higherKey(key); }

        public Entry<K, V> firstEntry() {
            Entry<K,V> first = nm.firstEntry();
            return (null != first)
                ? new CheckedMap.CheckedEntrySet.CheckedEntry<>(first, valueType)
                : null;
        }

        public Entry<K, V> lastEntry() {
            Entry<K,V> last = nm.lastEntry();
            return (null != last)
                ? new CheckedMap.CheckedEntrySet.CheckedEntry<>(last, valueType)
                : null;
        }

        public Entry<K, V> pollFirstEntry() {
            Entry<K,V> entry = nm.pollFirstEntry();
            return (null == entry)
                ? null
                : new CheckedMap.CheckedEntrySet.CheckedEntry<>(entry, valueType);
        }

        public Entry<K, V> pollLastEntry() {
            Entry<K,V> entry = nm.pollLastEntry();
            return (null == entry)
                ? null
                : new CheckedMap.CheckedEntrySet.CheckedEntry<>(entry, valueType);
        }

        public NavigableMap<K, V> descendingMap() {
            return checkedNavigableMap(nm.descendingMap(), keyType, valueType);
        }

        public NavigableSet<K> keySet() {
            return navigableKeySet();
        }

        public NavigableSet<K> navigableKeySet() {
            return checkedNavigableSet(nm.navigableKeySet(), keyType);
        }

        public NavigableSet<K> descendingKeySet() {
            return checkedNavigableSet(nm.descendingKeySet(), keyType);
        }

        @Override
        public NavigableMap<K,V> subMap(K fromKey, K toKey) {
            return checkedNavigableMap(nm.subMap(fromKey, true, toKey, false),
                                    keyType, valueType);
        }

        @Override
        public NavigableMap<K,V> headMap(K toKey) {
            return checkedNavigableMap(nm.headMap(toKey, false), keyType, valueType);
        }

        @Override
        public NavigableMap<K,V> tailMap(K fromKey) {
            return checkedNavigableMap(nm.tailMap(fromKey, true), keyType, valueType);
        }

        public NavigableMap<K, V> subMap(K fromKey, boolean fromInclusive, K toKey, boolean toInclusive) {
            return checkedNavigableMap(nm.subMap(fromKey, fromInclusive, toKey, toInclusive), keyType, valueType);
        }

        public NavigableMap<K, V> headMap(K toKey, boolean inclusive) {
            return checkedNavigableMap(nm.headMap(toKey, inclusive), keyType, valueType);
        }

        public NavigableMap<K, V> tailMap(K fromKey, boolean inclusive) {
            return checkedNavigableMap(nm.tailMap(fromKey, inclusive), keyType, valueType);
        }
    }

    // Empty collections

    /**
     * Returns an iterator that has no elements.  More precisely,
     *
     * <ul>
     * <li>{@link Iterator#hasNext hasNext} always returns {@code
     * false}.</li>
     * <li>{@link Iterator#next next} always throws {@link
     * NoSuchElementException}.</li>
     * <li>{@link Iterator#remove remove} always throws {@link
     * IllegalStateException}.</li>
     * </ul>
     *
     * <p>Implementations of this method are permitted, but not
     * required, to return the same object from multiple invocations.
     *
     * @param <T> type of elements, if there were any, in the iterator
     * @return an empty iterator
     * @since 1.7
     */
    @SuppressWarnings("unchecked")
    public static <T> Iterator<T> emptyIterator() {
        return (Iterator<T>) EmptyIterator.EMPTY_ITERATOR;
    }

    private static class EmptyIterator<E> implements Iterator<E> {
        static final EmptyIterator<Object> EMPTY_ITERATOR
            = new EmptyIterator<>();

        public boolean hasNext() { return false; }
        public E next() { throw new NoSuchElementException(); }
        public void remove() { throw new IllegalStateException(); }
        @Override
        public void forEachRemaining(Consumer<? super E> action) {
            Objects.requireNonNull(action);
        }
    }

    /**
     * Returns a list iterator that has no elements.  More precisely,
     *
     * <ul>
     * <li>{@link Iterator#hasNext hasNext} and {@link
     * ListIterator#hasPrevious hasPrevious} always return {@code
     * false}.</li>
     * <li>{@link Iterator#next next} and {@link ListIterator#previous
     * previous} always throw {@link NoSuchElementException}.</li>
     * <li>{@link Iterator#remove remove} and {@link ListIterator#set
     * set} always throw {@link IllegalStateException}.</li>
     * <li>{@link ListIterator#add add} always throws {@link
     * UnsupportedOperationException}.</li>
     * <li>{@link ListIterator#nextIndex nextIndex} always returns
     * {@code 0}.</li>
     * <li>{@link ListIterator#previousIndex previousIndex} always
     * returns {@code -1}.</li>
     * </ul>
     *
     * <p>Implementations of this method are permitted, but not
     * required, to return the same object from multiple invocations.
     *
     * @param <T> type of elements, if there were any, in the iterator
     * @return an empty list iterator
     * @since 1.7
     */
    @SuppressWarnings("unchecked")
    public static <T> ListIterator<T> emptyListIterator() {
        return (ListIterator<T>) EmptyListIterator.EMPTY_ITERATOR;
    }

    private static class EmptyListIterator<E>
        extends EmptyIterator<E>
        implements ListIterator<E>
    {
        static final EmptyListIterator<Object> EMPTY_ITERATOR
            = new EmptyListIterator<>();

        public boolean hasPrevious() { return false; }
        public E previous() { throw new NoSuchElementException(); }
        public int nextIndex()     { return 0; }
        public int previousIndex() { return -1; }
        public void set(E e) { throw new IllegalStateException(); }
        public void add(E e) { throw new UnsupportedOperationException(); }
    }

    /**
     * Returns an enumeration that has no elements.  More precisely,
     *
     * <ul>
     * <li>{@link Enumeration#hasMoreElements hasMoreElements} always
     * returns {@code false}.</li>
     * <li> {@link Enumeration#nextElement nextElement} always throws
     * {@link NoSuchElementException}.</li>
     * </ul>
     *
     * <p>Implementations of this method are permitted, but not
     * required, to return the same object from multiple invocations.
     *
     * @param  <T> the class of the objects in the enumeration
     * @return an empty enumeration
     * @since 1.7
     */
    @SuppressWarnings("unchecked")
    public static <T> Enumeration<T> emptyEnumeration() {
        return (Enumeration<T>) EmptyEnumeration.EMPTY_ENUMERATION;
    }

    private static class EmptyEnumeration<E> implements Enumeration<E> {
        static final EmptyEnumeration<Object> EMPTY_ENUMERATION
            = new EmptyEnumeration<>();

        public boolean hasMoreElements() { return false; }
        public E nextElement() { throw new NoSuchElementException(); }
        public Iterator<E> asIterator() { return emptyIterator(); }
    }

    /**
     * The empty set (immutable).  This set is serializable.
     *
     * @see #emptySet()
     */
    @SuppressWarnings("rawtypes")
    public static final Set EMPTY_SET = new EmptySet<>();

    /**
     * Returns an empty set (immutable).  This set is serializable.
     * Unlike the like-named field, this method is parameterized.
     *
     * <p>This example illustrates the type-safe way to obtain an empty set:
     * <pre>
     *     Set&lt;String&gt; s = Collections.emptySet();
     * </pre>
     * @implNote Implementations of this method need not create a separate
     * {@code Set} object for each call.  Using this method is likely to have
     * comparable cost to using the like-named field.  (Unlike this method, the
     * field does not provide type safety.)
     *
     * @param  <T> the class of the objects in the set
     * @return the empty set
     *
     * @see #EMPTY_SET
     * @since 1.5
     */
    @SuppressWarnings("unchecked")
    public static final <T> Set<T> emptySet() {
        return (Set<T>) EMPTY_SET;
    }

    /**
     * @serial include
     */
    private static class EmptySet<E>
        extends AbstractSet<E>
        implements Serializable
    {
        @java.io.Serial
        private static final long serialVersionUID = 1582296315990362920L;

        public Iterator<E> iterator() { return emptyIterator(); }

        public int size() {return 0;}
        public boolean isEmpty() {return true;}
        public void clear() {}

        public boolean contains(Object obj) {return false;}
        public boolean containsAll(Collection<?> c) { return c.isEmpty(); }

        public Object[] toArray() { return new Object[0]; }

        public <T> T[] toArray(T[] a) {
            if (a.length > 0)
                a[0] = null;
            return a;
        }

        // Override default methods in Collection
        @Override
        public void forEach(Consumer<? super E> action) {
            Objects.requireNonNull(action);
        }
        @Override
        public boolean removeIf(Predicate<? super E> filter) {
            Objects.requireNonNull(filter);
            return false;
        }
        @Override
        public Spliterator<E> spliterator() { return Spliterators.emptySpliterator(); }

        // Preserves singleton property
        @java.io.Serial
        private Object readResolve() {
            return EMPTY_SET;
        }

        @Override
        public int hashCode() {
            return 0;
        }
    }

    /**
     * Returns an empty sorted set (immutable).  This set is serializable.
     *
     * <p>This example illustrates the type-safe way to obtain an empty
     * sorted set:
     * <pre> {@code
     *     SortedSet<String> s = Collections.emptySortedSet();
     * }</pre>
     *
     * @implNote Implementations of this method need not create a separate
     * {@code SortedSet} object for each call.
     *
     * @param <E> type of elements, if there were any, in the set
     * @return the empty sorted set
     * @since 1.8
     */
    @SuppressWarnings("unchecked")
    public static <E> SortedSet<E> emptySortedSet() {
        return (SortedSet<E>) UnmodifiableNavigableSet.EMPTY_NAVIGABLE_SET;
    }

    /**
     * Returns an empty navigable set (immutable).  This set is serializable.
     *
     * <p>This example illustrates the type-safe way to obtain an empty
     * navigable set:
     * <pre> {@code
     *     NavigableSet<String> s = Collections.emptyNavigableSet();
     * }</pre>
     *
     * @implNote Implementations of this method need not
     * create a separate {@code NavigableSet} object for each call.
     *
     * @param <E> type of elements, if there were any, in the set
     * @return the empty navigable set
     * @since 1.8
     */
    @SuppressWarnings("unchecked")
    public static <E> NavigableSet<E> emptyNavigableSet() {
        return (NavigableSet<E>) UnmodifiableNavigableSet.EMPTY_NAVIGABLE_SET;
    }

    /**
     * The empty list (immutable).  This list is serializable.
     *
     * @see #emptyList()
     */
    @SuppressWarnings("rawtypes")
    public static final List EMPTY_LIST = new EmptyList<>();

    /**
     * Returns an empty list (immutable).  This list is serializable.
     *
     * <p>This example illustrates the type-safe way to obtain an empty list:
     * <pre>
     *     List&lt;String&gt; s = Collections.emptyList();
     * </pre>
     *
     * @implNote
     * Implementations of this method need not create a separate {@code List}
     * object for each call.   Using this method is likely to have comparable
     * cost to using the like-named field.  (Unlike this method, the field does
     * not provide type safety.)
     *
     * @param <T> type of elements, if there were any, in the list
     * @return an empty immutable list
     *
     * @see #EMPTY_LIST
     * @since 1.5
     */
    @SuppressWarnings("unchecked")
    public static final <T> List<T> emptyList() {
        return (List<T>) EMPTY_LIST;
    }

    /**
     * @serial include
     */
    private static class EmptyList<E>
        extends AbstractList<E>
        implements RandomAccess, Serializable {
        @java.io.Serial
        private static final long serialVersionUID = 8842843931221139166L;

        public Iterator<E> iterator() {
            return emptyIterator();
        }
        public ListIterator<E> listIterator() {
            return emptyListIterator();
        }

        public int size() {return 0;}
        public boolean isEmpty() {return true;}
        public void clear() {}

        public boolean contains(Object obj) {return false;}
        public boolean containsAll(Collection<?> c) { return c.isEmpty(); }

        public Object[] toArray() { return new Object[0]; }

        public <T> T[] toArray(T[] a) {
            if (a.length > 0)
                a[0] = null;
            return a;
        }

        public E get(int index) {
            throw new IndexOutOfBoundsException("Index: "+index);
        }

        public boolean equals(Object o) {
            return (o instanceof List) && ((List<?>)o).isEmpty();
        }

        public int hashCode() { return 1; }

        @Override
        public boolean removeIf(Predicate<? super E> filter) {
            Objects.requireNonNull(filter);
            return false;
        }
        @Override
        public void replaceAll(UnaryOperator<E> operator) {
            Objects.requireNonNull(operator);
        }
        @Override
        public void sort(Comparator<? super E> c) {
        }

        // Override default methods in Collection
        @Override
        public void forEach(Consumer<? super E> action) {
            Objects.requireNonNull(action);
        }

        @Override
        public Spliterator<E> spliterator() { return Spliterators.emptySpliterator(); }

        // Preserves singleton property
        @java.io.Serial
        private Object readResolve() {
            return EMPTY_LIST;
        }
    }

    /**
     * The empty map (immutable).  This map is serializable.
     *
     * @see #emptyMap()
     * @since 1.3
     */
    @SuppressWarnings("rawtypes")
    public static final Map EMPTY_MAP = new EmptyMap<>();

    /**
     * Returns an empty map (immutable).  This map is serializable.
     *
     * <p>This example illustrates the type-safe way to obtain an empty map:
     * <pre>
     *     Map&lt;String, Date&gt; s = Collections.emptyMap();
     * </pre>
     * @implNote Implementations of this method need not create a separate
     * {@code Map} object for each call.  Using this method is likely to have
     * comparable cost to using the like-named field.  (Unlike this method, the
     * field does not provide type safety.)
     *
     * @param <K> the class of the map keys
     * @param <V> the class of the map values
     * @return an empty map
     * @see #EMPTY_MAP
     * @since 1.5
     */
    @SuppressWarnings("unchecked")
    public static final <K,V> Map<K,V> emptyMap() {
        return (Map<K,V>) EMPTY_MAP;
    }

    /**
     * Returns an empty sorted map (immutable).  This map is serializable.
     *
     * <p>This example illustrates the type-safe way to obtain an empty map:
     * <pre> {@code
     *     SortedMap<String, Date> s = Collections.emptySortedMap();
     * }</pre>
     *
     * @implNote Implementations of this method need not create a separate
     * {@code SortedMap} object for each call.
     *
     * @param <K> the class of the map keys
     * @param <V> the class of the map values
     * @return an empty sorted map
     * @since 1.8
     */
    @SuppressWarnings("unchecked")
    public static final <K,V> SortedMap<K,V> emptySortedMap() {
        return (SortedMap<K,V>) UnmodifiableNavigableMap.EMPTY_NAVIGABLE_MAP;
    }

    /**
     * Returns an empty navigable map (immutable).  This map is serializable.
     *
     * <p>This example illustrates the type-safe way to obtain an empty map:
     * <pre> {@code
     *     NavigableMap<String, Date> s = Collections.emptyNavigableMap();
     * }</pre>
     *
     * @implNote Implementations of this method need not create a separate
     * {@code NavigableMap} object for each call.
     *
     * @param <K> the class of the map keys
     * @param <V> the class of the map values
     * @return an empty navigable map
     * @since 1.8
     */
    @SuppressWarnings("unchecked")
    public static final <K,V> NavigableMap<K,V> emptyNavigableMap() {
        return (NavigableMap<K,V>) UnmodifiableNavigableMap.EMPTY_NAVIGABLE_MAP;
    }

    /**
     * @serial include
     */
    private static class EmptyMap<K,V>
        extends AbstractMap<K,V>
        implements Serializable
    {
        @java.io.Serial
        private static final long serialVersionUID = 6428348081105594320L;

        public int size()                          {return 0;}
        public boolean isEmpty()                   {return true;}
        public void clear()                        {}
        public boolean containsKey(Object key)     {return false;}
        public boolean containsValue(Object value) {return false;}
        public V get(Object key)                   {return null;}
        public Set<K> keySet()                     {return emptySet();}
        public Collection<V> values()              {return emptySet();}
        public Set<Map.Entry<K,V>> entrySet()      {return emptySet();}

        public boolean equals(Object o) {
            return (o instanceof Map) && ((Map<?,?>)o).isEmpty();
        }

        public int hashCode()                      {return 0;}

        // Override default methods in Map
        @Override
        public V getOrDefault(Object k, V defaultValue) {
            return defaultValue;
        }

        @Override
        public void forEach(BiConsumer<? super K, ? super V> action) {
            Objects.requireNonNull(action);
        }

        @Override
        public void replaceAll(BiFunction<? super K, ? super V, ? extends V> function) {
            Objects.requireNonNull(function);
        }

        @Override
        public V putIfAbsent(K key, V value) {
            throw new UnsupportedOperationException();
        }

        @Override
        public boolean remove(Object key, Object value) {
            throw new UnsupportedOperationException();
        }

        @Override
        public boolean replace(K key, V oldValue, V newValue) {
            throw new UnsupportedOperationException();
        }

        @Override
        public V replace(K key, V value) {
            throw new UnsupportedOperationException();
        }

        @Override
        public V computeIfAbsent(K key,
                Function<? super K, ? extends V> mappingFunction) {
            throw new UnsupportedOperationException();
        }

        @Override
        public V computeIfPresent(K key,
                BiFunction<? super K, ? super V, ? extends V> remappingFunction) {
            throw new UnsupportedOperationException();
        }

        @Override
        public V compute(K key,
                BiFunction<? super K, ? super V, ? extends V> remappingFunction) {
            throw new UnsupportedOperationException();
        }

        @Override
        public V merge(K key, V value,
                BiFunction<? super V, ? super V, ? extends V> remappingFunction) {
            throw new UnsupportedOperationException();
        }

        // Preserves singleton property
        @java.io.Serial
        private Object readResolve() {
            return EMPTY_MAP;
        }
    }

    // Singleton collections

    /**
     * Returns an immutable set containing only the specified object.
     * The returned set is serializable.
     *
     * @param  <T> the class of the objects in the set
     * @param o the sole object to be stored in the returned set.
     * @return an immutable set containing only the specified object.
     */
    public static <T> Set<T> singleton(T o) {
        return new SingletonSet<>(o);
    }

    static <E> Iterator<E> singletonIterator(final E e) {
        return new Iterator<>() {
            private boolean hasNext = true;
            public boolean hasNext() {
                return hasNext;
            }
            public E next() {
                if (hasNext) {
                    hasNext = false;
                    return e;
                }
                throw new NoSuchElementException();
            }
            public void remove() {
                throw new UnsupportedOperationException();
            }
            @Override
            public void forEachRemaining(Consumer<? super E> action) {
                Objects.requireNonNull(action);
                if (hasNext) {
                    hasNext = false;
                    action.accept(e);
                }
            }
        };
    }

    /**
     * Creates a {@code Spliterator} with only the specified element
     *
     * @param <T> Type of elements
     * @return A singleton {@code Spliterator}
     */
    static <T> Spliterator<T> singletonSpliterator(final T element) {
        return new Spliterator<>() {
            long est = 1;

            @Override
            public Spliterator<T> trySplit() {
                return null;
            }

            @Override
            public boolean tryAdvance(Consumer<? super T> consumer) {
                Objects.requireNonNull(consumer);
                if (est > 0) {
                    est--;
                    consumer.accept(element);
                    return true;
                }
                return false;
            }

            @Override
            public void forEachRemaining(Consumer<? super T> consumer) {
                tryAdvance(consumer);
            }

            @Override
            public long estimateSize() {
                return est;
            }

            @Override
            public int characteristics() {
                int value = (element != null) ? Spliterator.NONNULL : 0;

                return value | Spliterator.SIZED | Spliterator.SUBSIZED | Spliterator.IMMUTABLE |
                       Spliterator.DISTINCT | Spliterator.ORDERED;
            }
        };
    }

    /**
     * @serial include
     */
    private static class SingletonSet<E>
        extends AbstractSet<E>
        implements Serializable
    {
        @java.io.Serial
        private static final long serialVersionUID = 3193687207550431679L;

        /** @serial */
        @SuppressWarnings("serial") // Conditionally serializable
        private final E element;

        SingletonSet(E e) {element = e;}

        public Iterator<E> iterator() {
            return singletonIterator(element);
        }

        public int size() {return 1;}

        public boolean contains(Object o) {return eq(o, element);}

        // Override default methods for Collection
        @Override
        public void forEach(Consumer<? super E> action) {
            action.accept(element);
        }
        @Override
        public Spliterator<E> spliterator() {
            return singletonSpliterator(element);
        }
        @Override
        public boolean removeIf(Predicate<? super E> filter) {
            throw new UnsupportedOperationException();
        }
        @Override
        public int hashCode() {
            return Objects.hashCode(element);
        }
    }

    /**
     * Returns an immutable list containing only the specified object.
     * The returned list is serializable.
     *
     * @param  <T> the class of the objects in the list
     * @param o the sole object to be stored in the returned list.
     * @return an immutable list containing only the specified object.
     * @since 1.3
     */
    public static <T> List<T> singletonList(T o) {
        return new SingletonList<>(o);
    }

    /**
     * @serial include
     */
    private static class SingletonList<E>
        extends AbstractList<E>
        implements RandomAccess, Serializable {

        @java.io.Serial
        private static final long serialVersionUID = 3093736618740652951L;

        /** @serial */
        @SuppressWarnings("serial") // Conditionally serializable
        private final E element;

        SingletonList(E obj)                {element = obj;}

        public Iterator<E> iterator() {
            return singletonIterator(element);
        }

        public int size()                   {return 1;}

        public boolean contains(Object obj) {return eq(obj, element);}

        public E get(int index) {
            if (index != 0)
              throw new IndexOutOfBoundsException("Index: "+index+", Size: 1");
            return element;
        }

        // Override default methods for Collection
        @Override
        public void forEach(Consumer<? super E> action) {
            action.accept(element);
        }
        @Override
        public boolean removeIf(Predicate<? super E> filter) {
            throw new UnsupportedOperationException();
        }
        @Override
        public void replaceAll(UnaryOperator<E> operator) {
            throw new UnsupportedOperationException();
        }
        @Override
        public void sort(Comparator<? super E> c) {
        }
        @Override
        public Spliterator<E> spliterator() {
            return singletonSpliterator(element);
        }
        @Override
        public int hashCode() {
            return 31 + Objects.hashCode(element);
        }
    }

    /**
     * Returns an immutable map, mapping only the specified key to the
     * specified value.  The returned map is serializable.
     *
     * @param <K> the class of the map keys
     * @param <V> the class of the map values
     * @param key the sole key to be stored in the returned map.
     * @param value the value to which the returned map maps {@code key}.
     * @return an immutable map containing only the specified key-value
     *         mapping.
     * @since 1.3
     */
    public static <K,V> Map<K,V> singletonMap(K key, V value) {
        return new SingletonMap<>(key, value);
    }

    /**
     * @serial include
     */
    private static class SingletonMap<K,V>
          extends AbstractMap<K,V>
          implements Serializable {
        @java.io.Serial
        private static final long serialVersionUID = -6979724477215052911L;

        /** @serial */
        @SuppressWarnings("serial") // Conditionally serializable
        private final K k;
        /** @serial */
        @SuppressWarnings("serial") // Conditionally serializable
        private final V v;

        SingletonMap(K key, V value) {
            k = key;
            v = value;
        }

        public int size()                                           {return 1;}
        public boolean isEmpty()                                {return false;}
        public boolean containsKey(Object key)             {return eq(key, k);}
        public boolean containsValue(Object value)       {return eq(value, v);}
        public V get(Object key)              {return (eq(key, k) ? v : null);}

        private transient Set<K> keySet;
        private transient Set<Map.Entry<K,V>> entrySet;
        private transient Collection<V> values;

        public Set<K> keySet() {
            if (keySet==null)
                keySet = singleton(k);
            return keySet;
        }

        public Set<Map.Entry<K,V>> entrySet() {
            if (entrySet==null)
                entrySet = Collections.singleton(
                    new SimpleImmutableEntry<>(k, v));
            return entrySet;
        }

        public Collection<V> values() {
            if (values==null)
                values = singleton(v);
            return values;
        }

        // Override default methods in Map
        @Override
        public V getOrDefault(Object key, V defaultValue) {
            return eq(key, k) ? v : defaultValue;
        }

        @Override
        public void forEach(BiConsumer<? super K, ? super V> action) {
            action.accept(k, v);
        }

        @Override
        public void replaceAll(BiFunction<? super K, ? super V, ? extends V> function) {
            throw new UnsupportedOperationException();
        }

        @Override
        public V putIfAbsent(K key, V value) {
            throw new UnsupportedOperationException();
        }

        @Override
        public boolean remove(Object key, Object value) {
            throw new UnsupportedOperationException();
        }

        @Override
        public boolean replace(K key, V oldValue, V newValue) {
            throw new UnsupportedOperationException();
        }

        @Override
        public V replace(K key, V value) {
            throw new UnsupportedOperationException();
        }

        @Override
        public V computeIfAbsent(K key,
                Function<? super K, ? extends V> mappingFunction) {
            throw new UnsupportedOperationException();
        }

        @Override
        public V computeIfPresent(K key,
                BiFunction<? super K, ? super V, ? extends V> remappingFunction) {
            throw new UnsupportedOperationException();
        }

        @Override
        public V compute(K key,
                BiFunction<? super K, ? super V, ? extends V> remappingFunction) {
            throw new UnsupportedOperationException();
        }

        @Override
        public V merge(K key, V value,
                BiFunction<? super V, ? super V, ? extends V> remappingFunction) {
            throw new UnsupportedOperationException();
        }

        @Override
        public int hashCode() {
            return Objects.hashCode(k) ^ Objects.hashCode(v);
        }
    }

    // Miscellaneous

    /**
     * Returns an immutable list consisting of {@code n} copies of the
     * specified object.  The newly allocated data object is tiny (it contains
     * a single reference to the data object).  This method is useful in
     * combination with the {@code List.addAll} method to grow lists.
     * The returned list is serializable.
     *
     * @param  <T> the class of the object to copy and of the objects
     *         in the returned list.
     * @param  n the number of elements in the returned list.
     * @param  o the element to appear repeatedly in the returned list.
     * @return an immutable list consisting of {@code n} copies of the
     *         specified object.
     * @throws IllegalArgumentException if {@code n < 0}
     * @see    List#addAll(Collection)
     * @see    List#addAll(int, Collection)
     */
    public static <T> List<T> nCopies(int n, T o) {
        if (n < 0)
            throw new IllegalArgumentException("List length = " + n);
        return new CopiesList<>(n, o);
    }

    /**
     * @serial include
     */
    private static class CopiesList<E>
        extends AbstractList<E>
        implements RandomAccess, Serializable
    {
        @java.io.Serial
        private static final long serialVersionUID = 2739099268398711800L;

        /** @serial */
        final int n;
        /** @serial */
        @SuppressWarnings("serial") // Conditionally serializable
        final E element;

        CopiesList(int n, E e) {
            assert n >= 0;
            this.n = n;
            element = e;
        }

        public int size() {
            return n;
        }

        public boolean contains(Object obj) {
            return n != 0 && eq(obj, element);
        }

        public int indexOf(Object o) {
            return contains(o) ? 0 : -1;
        }

        public int lastIndexOf(Object o) {
            return contains(o) ? n - 1 : -1;
        }

        public E get(int index) {
            Objects.checkIndex(index, n);
            return element;
        }

        @Override
        public void forEach(Consumer<? super E> action) {
            Objects.requireNonNull(action);
            int n = this.n;
            E element = this.element;
            for (int i = 0; i < n; i++) {
                action.accept(element);
            }
        }

        public Object[] toArray() {
            final Object[] a = new Object[n];
            if (element != null)
                Arrays.fill(a, 0, n, element);
            return a;
        }

        @SuppressWarnings("unchecked")
        public <T> T[] toArray(T[] a) {
            final int n = this.n;
            if (a.length < n) {
                a = (T[])java.lang.reflect.Array
                    .newInstance(a.getClass().getComponentType(), n);
                if (element != null)
                    Arrays.fill(a, 0, n, element);
            } else {
                Arrays.fill(a, 0, n, element);
                if (a.length > n)
                    a[n] = null;
            }
            return a;
        }

        public List<E> subList(int fromIndex, int toIndex) {
            if (fromIndex < 0)
                throw new IndexOutOfBoundsException("fromIndex = " + fromIndex);
            if (toIndex > n)
                throw new IndexOutOfBoundsException("toIndex = " + toIndex);
            if (fromIndex > toIndex)
                throw new IllegalArgumentException("fromIndex(" + fromIndex +
                                                   ") > toIndex(" + toIndex + ")");
            return new CopiesList<>(toIndex - fromIndex, element);
        }

        @Override
        public int hashCode() {
            if (n == 0) return 1;
            // hashCode of n repeating elements is 31^n + elementHash * Sum(31^k, k = 0..n-1)
            // this implementation completes in O(log(n)) steps taking advantage of
            // 31^(2*n) = (31^n)^2 and Sum(31^k, k = 0..(2*n-1)) = Sum(31^k, k = 0..n-1) * (31^n + 1)
            int pow = 31;
            int sum = 1;
            for (int i = Integer.numberOfLeadingZeros(n) + 1; i < Integer.SIZE; i++) {
                sum *= pow + 1;
                pow *= pow;
                if ((n << i) < 0) {
                    pow *= 31;
                    sum = sum * 31 + 1;
                }
            }
            return pow + sum * (element == null ? 0 : element.hashCode());
        }

        @Override
        public boolean equals(Object o) {
            if (o == this)
                return true;
            if (o instanceof CopiesList<?> other) {
                return n == other.n && (n == 0 || eq(element, other.element));
            }
            if (!(o instanceof List))
                return false;

            int remaining = n;
            E e = element;
            Iterator<?> itr = ((List<?>) o).iterator();
            if (e == null) {
                while (itr.hasNext() && remaining-- > 0) {
                    if (itr.next() != null)
                        return false;
                }
            } else {
                while (itr.hasNext() && remaining-- > 0) {
                    if (!e.equals(itr.next()))
                        return false;
                }
            }
            return remaining == 0 && !itr.hasNext();
        }

        // Override default methods in Collection
        @Override
        public Stream<E> stream() {
            return IntStream.range(0, n).mapToObj(i -> element);
        }

        @Override
        public Stream<E> parallelStream() {
            return IntStream.range(0, n).parallel().mapToObj(i -> element);
        }

        @Override
        public Spliterator<E> spliterator() {
            return stream().spliterator();
        }

        @java.io.Serial
        private void readObject(ObjectInputStream ois) throws IOException, ClassNotFoundException {
            ois.defaultReadObject();
            SharedSecrets.getJavaObjectInputStreamAccess().checkArray(ois, Object[].class, n);
        }
    }

    /**
     * Returns a comparator that imposes the reverse of the <em>natural
     * ordering</em> on a collection of objects that implement the
     * {@code Comparable} interface.  (The natural ordering is the ordering
     * imposed by the objects' own {@code compareTo} method.)  This enables a
     * simple idiom for sorting (or maintaining) collections (or arrays) of
     * objects that implement the {@code Comparable} interface in
     * reverse-natural-order.  For example, suppose {@code a} is an array of
     * strings. Then: <pre>
     *          Arrays.sort(a, Collections.reverseOrder());
     * </pre> sorts the array in reverse-lexicographic (alphabetical) order.<p>
     *
     * The returned comparator is serializable.
     *
     * @apiNote
     * This method returns a {@code Comparator} that is suitable for sorting
     * elements in reverse order. To obtain a reverse-ordered <i>view</i> of a
     * sequenced collection, use the {@link SequencedCollection#reversed
     * SequencedCollection.reversed} method. Or, to obtain a reverse-ordered
     * <i>view</i> of a sequenced map, use the {@link SequencedMap#reversed
     * SequencedMap.reversed} method.
     *
     * @param  <T> the class of the objects compared by the comparator
     * @return A comparator that imposes the reverse of the <i>natural
     *         ordering</i> on a collection of objects that implement
     *         the {@code Comparable} interface.
     * @see Comparable
     */
    @SuppressWarnings("unchecked")
    public static <T> Comparator<T> reverseOrder() {
        return (Comparator<T>) ReverseComparator.REVERSE_ORDER;
    }

    /**
     * @serial include
     */
    private static class ReverseComparator
        implements Comparator<Comparable<Object>>, Serializable {

        @java.io.Serial
        private static final long serialVersionUID = 7207038068494060240L;

        static final ReverseComparator REVERSE_ORDER
            = new ReverseComparator();

        public int compare(Comparable<Object> c1, Comparable<Object> c2) {
            return c2.compareTo(c1);
        }

        @java.io.Serial
        private Object readResolve() { return Collections.reverseOrder(); }

        @Override
        public Comparator<Comparable<Object>> reversed() {
            return Comparator.naturalOrder();
        }
    }

    /**
     * Returns a comparator that imposes the reverse ordering of the specified
     * comparator.  If the specified comparator is {@code null}, this method is
     * equivalent to {@link #reverseOrder()} (in other words, it returns a
     * comparator that imposes the reverse of the <em>natural ordering</em> on
     * a collection of objects that implement the Comparable interface).
     *
     * <p>The returned comparator is serializable (assuming the specified
     * comparator is also serializable or {@code null}).
     *
     * @apiNote
     * This method returns a {@code Comparator} that is suitable for sorting
     * elements in reverse order. To obtain a reverse-ordered <i>view</i> of a
     * sequenced collection, use the {@link SequencedCollection#reversed
     * SequencedCollection.reversed} method. Or, to obtain a reverse-ordered
     * <i>view</i> of a sequenced map, use the {@link SequencedMap#reversed
     * SequencedMap.reversed} method.
     *
     * @param <T> the class of the objects compared by the comparator
     * @param cmp a comparator who's ordering is to be reversed by the returned
     * comparator or {@code null}
     * @return A comparator that imposes the reverse ordering of the
     *         specified comparator.
     * @since 1.5
     */
    @SuppressWarnings("unchecked")
    public static <T> Comparator<T> reverseOrder(Comparator<T> cmp) {
        if (cmp == null) {
            return (Comparator<T>) ReverseComparator.REVERSE_ORDER;
        } else if (cmp == ReverseComparator.REVERSE_ORDER) {
            return (Comparator<T>) Comparators.NaturalOrderComparator.INSTANCE;
        } else if (cmp == Comparators.NaturalOrderComparator.INSTANCE) {
            return (Comparator<T>) ReverseComparator.REVERSE_ORDER;
        } else if (cmp instanceof ReverseComparator2) {
            return ((ReverseComparator2<T>) cmp).cmp;
        } else {
            return new ReverseComparator2<>(cmp);
        }
    }

    /**
     * @serial include
     */
    private static class ReverseComparator2<T> implements Comparator<T>,
        Serializable
    {
        @java.io.Serial
        private static final long serialVersionUID = 4374092139857L;

        /**
         * The comparator specified in the static factory.  This will never
         * be null, as the static factory returns a ReverseComparator
         * instance if its argument is null.
         *
         * @serial
         */
        @SuppressWarnings("serial") // Conditionally serializable
        final Comparator<T> cmp;

        ReverseComparator2(Comparator<T> cmp) {
            assert cmp != null;
            this.cmp = cmp;
        }

        public int compare(T t1, T t2) {
            return cmp.compare(t2, t1);
        }

        public boolean equals(Object o) {
            return (o == this) ||
                (o instanceof ReverseComparator2<?> that &&
                 cmp.equals(that.cmp));
        }

        public int hashCode() {
            return cmp.hashCode() ^ Integer.MIN_VALUE;
        }

        @Override
        public Comparator<T> reversed() {
            return cmp;
        }
    }

    /**
     * Returns an enumeration over the specified collection.  This provides
     * interoperability with legacy APIs that require an enumeration
     * as input.
     *
     * <p>The iterator returned from a call to {@link Enumeration#asIterator()}
     * does not support removal of elements from the specified collection.  This
     * is necessary to avoid unintentionally increasing the capabilities of the
     * returned enumeration.
     *
     * @param  <T> the class of the objects in the collection
     * @param c the collection for which an enumeration is to be returned.
     * @return an enumeration over the specified collection.
     * @see Enumeration
     */
    public static <T> Enumeration<T> enumeration(final Collection<T> c) {
        return new Enumeration<>() {
            private final Iterator<T> i = c.iterator();

            public boolean hasMoreElements() {
                return i.hasNext();
            }

            public T nextElement() {
                return i.next();
            }
        };
    }

    /**
     * Returns an array list containing the elements returned by the
     * specified enumeration in the order they are returned by the
     * enumeration.  This method provides interoperability between
     * legacy APIs that return enumerations and new APIs that require
     * collections.
     *
     * @param <T> the class of the objects returned by the enumeration
     * @param e enumeration providing elements for the returned
     *          array list
     * @return an array list containing the elements returned
     *         by the specified enumeration.
     * @since 1.4
     * @see Enumeration
     * @see ArrayList
     */
    public static <T> ArrayList<T> list(Enumeration<T> e) {
        ArrayList<T> l = new ArrayList<>();
        while (e.hasMoreElements())
            l.add(e.nextElement());
        return l;
    }

    /**
     * Returns true if the specified arguments are equal, or both null.
     *
     * NB: Do not replace with Object.equals until JDK-8015417 is resolved.
     */
    static boolean eq(Object o1, Object o2) {
        return o1==null ? o2==null : o1.equals(o2);
    }

    /**
     * Returns the number of elements in the specified collection equal to the
     * specified object.  More formally, returns the number of elements
     * {@code e} in the collection such that
     * {@code Objects.equals(o, e)}.
     *
     * @param c the collection in which to determine the frequency
     *     of {@code o}
     * @param o the object whose frequency is to be determined
     * @return the number of elements in {@code c} equal to {@code o}
     * @throws NullPointerException if {@code c} is null
     * @since 1.5
     */
    public static int frequency(Collection<?> c, Object o) {
        int result = 0;
        if (o == null) {
            for (Object e : c)
                if (e == null)
                    result++;
        } else {
            for (Object e : c)
                if (o.equals(e))
                    result++;
        }
        return result;
    }

    /**
     * Returns {@code true} if the two specified collections have no
     * elements in common.
     *
     * <p>Care must be exercised if this method is used on collections that
     * do not comply with the general contract for {@code Collection}.
     * Implementations may elect to iterate over either collection and test
     * for containment in the other collection (or to perform any equivalent
     * computation).  If either collection uses a nonstandard equality test
     * (as does a {@link SortedSet} whose ordering is not <em>compatible with
     * equals</em>, or the key set of an {@link IdentityHashMap}), both
     * collections must use the same nonstandard equality test, or the
     * result of this method is undefined.
     *
     * <p>Care must also be exercised when using collections that have
     * restrictions on the elements that they may contain. Collection
     * implementations are allowed to throw exceptions for any operation
     * involving elements they deem ineligible. For absolute safety the
     * specified collections should contain only elements which are
     * eligible elements for both collections.
     *
     * <p>Note that it is permissible to pass the same collection in both
     * parameters, in which case the method will return {@code true} if and
     * only if the collection is empty.
     *
     * @param c1 a collection
     * @param c2 a collection
     * @return {@code true} if the two specified collections have no
     * elements in common.
     * @throws NullPointerException if either collection is {@code null}.
     * @throws NullPointerException if one collection contains a {@code null}
     * element and {@code null} is not an eligible element for the other collection.
     * (<a href="Collection.html#optional-restrictions">optional</a>)
     * @throws ClassCastException if one collection contains an element that is
     * of a type which is ineligible for the other collection.
     * (<a href="Collection.html#optional-restrictions">optional</a>)
     * @since 1.5
     */
    public static boolean disjoint(Collection<?> c1, Collection<?> c2) {
        // The collection to be used for contains(). Preference is given to
        // the collection who's contains() has lower O() complexity.
        Collection<?> contains = c2;
        // The collection to be iterated. If the collections' contains() impl
        // are of different O() complexity, the collection with slower
        // contains() will be used for iteration. For collections who's
        // contains() are of the same complexity then best performance is
        // achieved by iterating the smaller collection.
        Collection<?> iterate = c1;

        // Performance optimization cases. The heuristics:
        //   1. Generally iterate over c1.
        //   2. If c1 is a Set then iterate over c2.
        //   3. If either collection is empty then result is always true.
        //   4. Iterate over the smaller Collection.
        if (c1 instanceof Set) {
            // Use c1 for contains as a Set's contains() is expected to perform
            // better than O(N/2)
            iterate = c2;
            contains = c1;
        } else if (!(c2 instanceof Set)) {
            // Both are mere Collections. Iterate over smaller collection.
            // Example: If c1 contains 3 elements and c2 contains 50 elements and
            // assuming contains() requires ceiling(N/2) comparisons then
            // checking for all c1 elements in c2 would require 75 comparisons
            // (3 * ceiling(50/2)) vs. checking all c2 elements in c1 requiring
            // 100 comparisons (50 * ceiling(3/2)).
            int c1size = c1.size();
            int c2size = c2.size();
            if (c1size == 0 || c2size == 0) {
                // At least one collection is empty. Nothing will match.
                return true;
            }

            if (c1size > c2size) {
                iterate = c2;
                contains = c1;
            }
        }

        for (Object e : iterate) {
            if (contains.contains(e)) {
               // Found a common element. Collections are not disjoint.
                return false;
            }
        }

        // No common elements were found.
        return true;
    }

    /**
     * Adds all of the specified elements to the specified collection.
     * Elements to be added may be specified individually or as an array.
     * The behaviour of this convenience method is similar to that of
     * {@code c.addAll(Collections.unmodifiableList(Arrays.asList(elements)))}.
     *
     * <p>When elements are specified individually, this method provides a
     * convenient way to add a few elements to an existing collection:
     * <pre>
     *     Collections.addAll(flavors, "Peaches 'n Plutonium", "Rocky Racoon");
     * </pre>
     *
     * @param  <T> the class of the elements to add and of the collection
     * @param c the collection into which {@code elements} are to be inserted
     * @param elements the elements to insert into {@code c}
     * @return {@code true} if the collection changed as a result of the call
     * @throws UnsupportedOperationException if {@code c} does not support
     *         the {@code add} operation
     * @throws NullPointerException if {@code elements} contains one or more
     *         null values and {@code c} does not permit null elements, or
     *         if {@code c} or {@code elements} are {@code null}
     * @throws IllegalArgumentException if some property of a value in
     *         {@code elements} prevents it from being added to {@code c}
     * @see Collection#addAll(Collection)
     * @since 1.5
     */
    @SafeVarargs
    public static <T> boolean addAll(Collection<? super T> c, T... elements) {
        boolean result = false;
        for (T element : elements)
            result |= c.add(element);
        return result;
    }

    /**
     * Returns a set backed by the specified map.  The resulting set displays
     * the same ordering, concurrency, and performance characteristics as the
     * backing map.  In essence, this factory method provides a {@link Set}
     * implementation corresponding to any {@link Map} implementation.  There
     * is no need to use this method on a {@link Map} implementation that
     * already has a corresponding {@link Set} implementation (such as {@link
     * HashMap} or {@link TreeMap}).
     *
     * <p>Each method invocation on the set returned by this method results in
     * exactly one method invocation on the backing map or its {@code keySet}
     * view, with one exception.  The {@code addAll} method is implemented
     * as a sequence of {@code put} invocations on the backing map.
     *
     * <p>The specified map must be empty at the time this method is invoked,
     * and should not be accessed directly after this method returns.  These
     * conditions are ensured if the map is created empty, passed directly
     * to this method, and no reference to the map is retained, as illustrated
     * in the following code fragment:
     * <pre>
     *    Set&lt;Object&gt; weakHashSet = Collections.newSetFromMap(
     *        new WeakHashMap&lt;Object, Boolean&gt;());
     * </pre>
     *
     * @param <E> the class of the map keys and of the objects in the
     *        returned set
     * @param map the backing map
     * @return the set backed by the map
     * @throws IllegalArgumentException if {@code map} is not empty
     * @since 1.6
     */
    public static <E> Set<E> newSetFromMap(Map<E, Boolean> map) {
        if (! map.isEmpty()) // implicit null check
            throw new IllegalArgumentException("Map is non-empty");
        return new SetFromMap<>(map);
    }

    /**
     * @serial include
     */
    private static class SetFromMap<E> extends AbstractSet<E>
        implements Set<E>, Serializable
    {
        /** @serial */
        @SuppressWarnings("serial") // Conditionally serializable
        final Map<E, Boolean> m;          // The backing map
        private transient Set<E> s;       // Its keySet

        SetFromMap(Map<E, Boolean> map) {
            m = map;
            s = map.keySet();
        }

        public void clear()               {        m.clear(); }
        public int size()                 { return m.size(); }
        public boolean isEmpty()          { return m.isEmpty(); }
        public boolean contains(Object o) { return m.containsKey(o); }
        public boolean remove(Object o)   { return m.remove(o) != null; }
        public boolean add(E e) { return m.put(e, Boolean.TRUE) == null; }
        public Iterator<E> iterator()     { return s.iterator(); }
        public Object[] toArray()         { return s.toArray(); }
        public <T> T[] toArray(T[] a)     { return s.toArray(a); }
        public String toString()          { return s.toString(); }
        public int hashCode()             { return s.hashCode(); }
        public boolean equals(Object o)   { return o == this || s.equals(o); }
        public boolean containsAll(Collection<?> c) {return s.containsAll(c);}
        public boolean removeAll(Collection<?> c)   {return s.removeAll(c);}
        public boolean retainAll(Collection<?> c)   {return s.retainAll(c);}
        // addAll is the only inherited implementation

        // Override default methods in Collection
        @Override
        public void forEach(Consumer<? super E> action) {
            s.forEach(action);
        }
        @Override
        public boolean removeIf(Predicate<? super E> filter) {
            return s.removeIf(filter);
        }

        @Override
        public Spliterator<E> spliterator() {return s.spliterator();}
        @Override
        public Stream<E> stream()           {return s.stream();}
        @Override
        public Stream<E> parallelStream()   {return s.parallelStream();}

        @java.io.Serial
        private static final long serialVersionUID = 2454657854757543876L;

        @java.io.Serial
        private void readObject(java.io.ObjectInputStream stream)
            throws IOException, ClassNotFoundException
        {
            stream.defaultReadObject();
            s = m.keySet();
        }

        @java.io.Serial
        private void readObjectNoData() throws java.io.ObjectStreamException {
            throw new java.io.InvalidObjectException("missing SetFromMap data");
        }
    }

    /**
     * Returns a sequenced set backed by the specified map.  The resulting set displays
     * the same ordering, concurrency, and performance characteristics as the
     * backing map. In essence, this factory method provides a {@link SequencedSet}
     * implementation corresponding to any {@link SequencedMap} implementation.
     *
     * <p>Each method invocation on the set returned by this method results in
     * exactly one method invocation on the backing map or its {@code keySet}
     * view, with one exception.  The {@code addAll} method is implemented
     * as a sequence of {@code put} invocations on the backing map.
     *
     * <p>The specified map must be empty at the time this method is invoked,
     * and should not be accessed directly after this method returns.  These
     * conditions are ensured if the map is created empty, passed directly
     * to this method, and no reference to the map is retained.
     *
     * @apiNote
     * The following example code creates a {@code SequencedSet} from a
     * {@code LinkedHashMap}. This differs from a {@code LinkedHashSet}
     * in that the map's {@code removeEldestEntry} is overridden to provide
     * an eviction policy, which is not possible with a {@code LinkedHashSet}.
     *
     * {@snippet :
     *     SequencedSet<String> set = Collections.newSequencedSetFromMap(
     *         new LinkedHashMap<String, Boolean>() {
     *             protected boolean removeEldestEntry(Map.Entry<String, Boolean> e) {
     *                 return this.size() > 5;
     *             }
     *        });
     * }
     *
     * @param <E> the class of the map keys and of the objects in the
     *        returned set
     * @param map the backing map
     * @return the set backed by the map
     * @throws IllegalArgumentException if {@code map} is not empty
     * @since 21
     */
    public static <E> SequencedSet<E> newSequencedSetFromMap(SequencedMap<E, Boolean> map) {
        if (! map.isEmpty()) // implicit null check
            throw new IllegalArgumentException("Map is non-empty");
        return new SequencedSetFromMap<>(map);
    }

    /**
     * @serial include
     */
    private static class SequencedSetFromMap<E> extends SetFromMap<E> implements SequencedSet<E> {
        private E nsee(Map.Entry<E, Boolean> e) {
            if (e == null) {
                throw new NoSuchElementException();
            } else {
                return e.getKey();
            }
        }

        private SequencedMap<E, Boolean> map() {
            return (SequencedMap<E, Boolean>) super.m;
        }

        SequencedSetFromMap(SequencedMap<E, Boolean> map) {
            super(map);
        }

        // Even though this wrapper class is serializable, the reversed view is effectively
        // not serializable because it points to the reversed map view, which usually isn't
        // serializable.
        public SequencedSet<E> reversed() { return new SequencedSetFromMap<>(map().reversed()); }

        public void addFirst(E e) { map().putFirst(e, Boolean.TRUE); }
        public void addLast(E e)  { map().putLast(e, Boolean.TRUE); }
        public E getFirst()       { return nsee(map().firstEntry()); }
        public E getLast()        { return nsee(map().lastEntry()); }
        public E removeFirst()    { return nsee(map().pollFirstEntry()); }
        public E removeLast()     { return nsee(map().pollLastEntry()); }

        @java.io.Serial
        private static final long serialVersionUID = -3943479744841433802L;
    }

    /**
     * Returns a view of a {@link Deque} as a Last-in-first-out (Lifo)
     * {@link Queue}. Method {@code add} is mapped to {@code push},
     * {@code remove} is mapped to {@code pop} and so on. This
     * view can be useful when you would like to use a method
     * requiring a {@code Queue} but you need Lifo ordering.
     *
     * <p>Each method invocation on the queue returned by this method
     * results in exactly one method invocation on the backing deque, with
     * one exception.  The {@link Queue#addAll addAll} method is
     * implemented as a sequence of {@link Deque#addFirst addFirst}
     * invocations on the backing deque.
     *
     * @apiNote
     * This method provides a view that inverts the sense of certain operations,
     * but it doesn't reverse the encounter order. To obtain a reverse-ordered
     * view, use the {@link Deque#reversed Deque.reversed} method.
     *
     * @param  <T> the class of the objects in the deque
     * @param deque the deque
     * @return the queue
     * @since  1.6
     */
    public static <T> Queue<T> asLifoQueue(Deque<T> deque) {
        return new AsLIFOQueue<>(Objects.requireNonNull(deque));
    }

    /**
     * @serial include
     */
    static class AsLIFOQueue<E> extends AbstractQueue<E>
        implements Queue<E>, Serializable {
        @java.io.Serial
        private static final long serialVersionUID = 1802017725587941708L;
        /** @serial */
        @SuppressWarnings("serial") // Conditionally serializable
        private final Deque<E> q;
        AsLIFOQueue(Deque<E> q)                     { this.q = q; }
        public boolean add(E e)                     { q.addFirst(e); return true; }
        public boolean offer(E e)                   { return q.offerFirst(e); }
        public E poll()                             { return q.pollFirst(); }
        public E remove()                           { return q.removeFirst(); }
        public E peek()                             { return q.peekFirst(); }
        public E element()                          { return q.getFirst(); }
        public void clear()                         {        q.clear(); }
        public int size()                           { return q.size(); }
        public boolean isEmpty()                    { return q.isEmpty(); }
        public boolean contains(Object o)           { return q.contains(o); }
        public boolean remove(Object o)             { return q.remove(o); }
        public Iterator<E> iterator()               { return q.iterator(); }
        public Object[] toArray()                   { return q.toArray(); }
        public <T> T[] toArray(T[] a)               { return q.toArray(a); }
        public <T> T[] toArray(IntFunction<T[]> f)  { return q.toArray(f); }
        public String toString()                    { return q.toString(); }
        public boolean containsAll(Collection<?> c) { return q.containsAll(c); }
        public boolean removeAll(Collection<?> c)   { return q.removeAll(c); }
        public boolean retainAll(Collection<?> c)   { return q.retainAll(c); }
        // We use inherited addAll; forwarding addAll would be wrong

        // Override default methods in Collection
        @Override
        public void forEach(Consumer<? super E> action) {q.forEach(action);}
        @Override
        public boolean removeIf(Predicate<? super E> filter) {
            return q.removeIf(filter);
        }
        @Override
        public Spliterator<E> spliterator() {return q.spliterator();}
        @Override
        public Stream<E> stream()           {return q.stream();}
        @Override
        public Stream<E> parallelStream()   {return q.parallelStream();}
    }
}<|MERGE_RESOLUTION|>--- conflicted
+++ resolved
@@ -3362,11 +3362,7 @@
         /** @serial */
         @SuppressWarnings("serial") // Conditionally serializable
         final Collection<E> c;
-<<<<<<< HEAD
-=======
         /** @serial */
-        @SuppressWarnings("serial") // Conditionally serializable
->>>>>>> ba281196
         final Class<E> type;
 
         @SuppressWarnings("unchecked")
@@ -3928,15 +3924,9 @@
         /** @serial */
         @SuppressWarnings("serial") // Conditionally serializable
         private final Map<K, V> m;
-<<<<<<< HEAD
-        final Class<K> keyType;
-=======
         /** @serial */
-        @SuppressWarnings("serial") // Conditionally serializable
         final Class<K> keyType;
         /** @serial */
-        @SuppressWarnings("serial") // Conditionally serializable
->>>>>>> ba281196
         final Class<V> valueType;
 
         private void typeCheck(Object key, Object value) {
