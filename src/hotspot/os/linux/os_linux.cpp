--- conflicted
+++ resolved
@@ -4602,11 +4602,7 @@
     return; // No matter, we tried, best effort.
   }
 
-<<<<<<< HEAD
-  MemTracker::record_virtual_memory_type((address)codebuf, page_size, mtInternal);
-=======
-  MemTracker::record_virtual_memory_tag((address)codebuf, mtInternal);
->>>>>>> 52ba7282
+  MemTracker::record_virtual_memory_tag((address)codebuf, page_size, mtInternal);
 
   log_info(os)("[CS limit NX emulation work-around, exec code at: %p]", codebuf);
 
