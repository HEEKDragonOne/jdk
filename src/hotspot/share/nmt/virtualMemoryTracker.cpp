/*
 * Copyright (c) 2013, 2025, Oracle and/or its affiliates. All rights reserved.
 * DO NOT ALTER OR REMOVE COPYRIGHT NOTICES OR THIS FILE HEADER.
 *
 * This code is free software; you can redistribute it and/or modify it
 * under the terms of the GNU General Public License version 2 only, as
 * published by the Free Software Foundation.
 *
 * This code is distributed in the hope that it will be useful, but WITHOUT
 * ANY WARRANTY; without even the implied warranty of MERCHANTABILITY or
 * FITNESS FOR A PARTICULAR PURPOSE.  See the GNU General Public License
 * version 2 for more details (a copy is included in the LICENSE file that
 * accompanied this code).
 *
 * You should have received a copy of the GNU General Public License version
 * 2 along with this work; if not, write to the Free Software Foundation,
 * Inc., 51 Franklin St, Fifth Floor, Boston, MA 02110-1301 USA.
 *
 * Please contact Oracle, 500 Oracle Parkway, Redwood Shores, CA 94065 USA
 * or visit www.oracle.com if you need additional information or have any
 * questions.
 *
 */
<<<<<<< HEAD

=======
>>>>>>> fb0f2d25
#include "logging/log.hpp"
#include "nmt/memTracker.hpp"
#include "nmt/virtualMemoryTracker.hpp"
#include "runtime/os.hpp"
#include "utilities/ostream.hpp"

VirtualMemoryTracker* VirtualMemoryTracker::Instance::_tracker = nullptr;
VirtualMemorySnapshot VirtualMemorySummary::_snapshot;

void VirtualMemory::update_peak(size_t size) {
  size_t peak_sz = peak_size();
  while (peak_sz < size) {
    size_t old_sz = Atomic::cmpxchg(&_peak_size, peak_sz, size, memory_order_relaxed);
    if (old_sz == peak_sz) {
      break;
    } else {
      peak_sz = old_sz;
    }
  }
}

void VirtualMemorySummary::snapshot(VirtualMemorySnapshot* s) {
  // Snapshot current thread stacks
  VirtualMemoryTracker::Instance::snapshot_thread_stacks();
  as_snapshot()->copy_to(s);
}

bool VirtualMemoryTracker::Instance::initialize(NMT_TrackingLevel level) {
  assert(_tracker == nullptr, "only call once");
  if (level >= NMT_summary) {
    _tracker = static_cast<VirtualMemoryTracker*>(os::malloc(sizeof(VirtualMemoryTracker), mtNMT));
    if (_tracker == nullptr) return false;
    new (_tracker) VirtualMemoryTracker(level == NMT_detail);
    return _tracker->tree() != nullptr;
  }
  return true;
}


bool VirtualMemoryTracker::Instance::add_reserved_region(address base_addr, size_t size,
  const NativeCallStack& stack, MemTag mem_tag) {
    assert(_tracker != nullptr, "Sanity check");
    return _tracker->add_reserved_region(base_addr, size, stack, mem_tag);
}

bool VirtualMemoryTracker::add_reserved_region(address base_addr, size_t size,
<<<<<<< HEAD
  const NativeCallStack& stack, MemTag mem_tag) {
  VMATree::SummaryDiff diff = tree()->reserve_mapping((size_t)base_addr, size, tree()->make_region_data(stack, mem_tag));
  apply_summary_diff(diff);
  return true;
=======
    const NativeCallStack& stack, MemTag mem_tag) {
  assert(base_addr != nullptr, "Invalid address");
  assert(size > 0, "Invalid size");
  assert(_reserved_regions != nullptr, "Sanity check");
  MemTracker::assert_locked();

  ReservedMemoryRegion  rgn(base_addr, size, stack, mem_tag);
  ReservedMemoryRegion* reserved_rgn = _reserved_regions->find(rgn);

  log_debug(nmt)("Add reserved region \'%s\' (" INTPTR_FORMAT ", %zu)",
                rgn.mem_tag_name(), p2i(rgn.base()), rgn.size());
  if (reserved_rgn == nullptr) {
    VirtualMemorySummary::record_reserved_memory(size, mem_tag);
    return _reserved_regions->add(rgn) != nullptr;
  } else {
    // Deal with recursive reservation
    // os::reserve_memory() -> pd_reserve_memory() -> os::reserve_memory()
    // See JDK-8198226.
    if (reserved_rgn->same_region(base_addr, size) &&
        (reserved_rgn->mem_tag() == mem_tag || reserved_rgn->mem_tag() == mtNone)) {
      reserved_rgn->set_call_stack(stack);
      reserved_rgn->set_mem_tag(mem_tag);
      return true;
    } else {
      assert(reserved_rgn->overlap_region(base_addr, size), "Must be");

      // Overlapped reservation.
      // It can happen when the regions are thread stacks, as JNI
      // thread does not detach from VM before exits, and leads to
      // leak JavaThread object
      if (reserved_rgn->mem_tag() == mtThreadStack) {
        guarantee(!CheckJNICalls, "Attached JNI thread exited without being detached");
        // Overwrite with new region

        // Release old region
        VirtualMemorySummary::record_uncommitted_memory(reserved_rgn->committed_size(), reserved_rgn->mem_tag());
        VirtualMemorySummary::record_released_memory(reserved_rgn->size(), reserved_rgn->mem_tag());

        // Add new region
        VirtualMemorySummary::record_reserved_memory(rgn.size(), mem_tag);
>>>>>>> fb0f2d25

}

<<<<<<< HEAD
void VirtualMemoryTracker::Instance::set_reserved_region_tag(address addr, size_t size, MemTag mem_tag) {
  assert(_tracker != nullptr, "Sanity check");
  _tracker->set_reserved_region_tag(addr, size, mem_tag);
}

void VirtualMemoryTracker::set_reserved_region_tag(address addr, size_t size, MemTag mem_tag) {
    VMATree::RegionData rd(NativeCallStackStorage::StackIndex(), mem_tag);
    VMATree::SummaryDiff diff = tree()->set_tag((VMATree::position) addr, size, mem_tag);
    apply_summary_diff(diff);
}

void VirtualMemoryTracker::Instance::apply_summary_diff(VMATree::SummaryDiff diff) {
  assert(_tracker != nullptr, "Sanity check");
  _tracker->apply_summary_diff(diff);
}

void VirtualMemoryTracker::apply_summary_diff(VMATree::SummaryDiff diff) {
  VMATree::SingleDiff::delta reserve_delta, commit_delta;
  size_t reserved, committed;
  MemTag tag = mtNone;
  auto print_err = [&](const char* str) {
    log_warning(nmt)("summary mismatch, at %s, for %s,"
                    " diff-reserved:  %ld"
                    " diff-committed: %ld"
                    " vms-reserved: %zu"
                    " vms-committed: %zu",
                    str, NMTUtil::tag_to_name(tag), (ssize_t)reserve_delta, (ssize_t)commit_delta, reserved, committed);
  };

  for (int i = 0; i < mt_number_of_tags; i++) {
    reserve_delta = diff.tag[i].reserve;
    commit_delta = diff.tag[i].commit;
    tag = NMTUtil::index_to_tag(i);
    reserved = VirtualMemorySummary::as_snapshot()->by_tag(tag)->reserved();
    committed = VirtualMemorySummary::as_snapshot()->by_tag(tag)->committed();
    if (reserve_delta != 0) {
      if (reserve_delta > 0)
        VirtualMemorySummary::record_reserved_memory(reserve_delta, tag);
      else {
        if ((size_t)-reserve_delta <= reserved)
          VirtualMemorySummary::record_released_memory(-reserve_delta, tag);
        else
          print_err("release");
      }
    }
    if (commit_delta != 0) {
      if (commit_delta > 0) {
        if ((size_t)commit_delta <= ((size_t)reserve_delta + reserved)) {
          VirtualMemorySummary::record_committed_memory(commit_delta, tag);
        }
        else
          print_err("commit");
=======
      // CDS mapping region.
      // CDS reserves the whole region for mapping CDS archive, then maps each section into the region.
      // NMT reports CDS as a whole.
      if (reserved_rgn->mem_tag() == mtClassShared) {
        log_debug(nmt)("CDS reserved region \'%s\' as a whole (" INTPTR_FORMAT ", %zu)",
                      reserved_rgn->mem_tag_name(), p2i(reserved_rgn->base()), reserved_rgn->size());
        assert(reserved_rgn->contain_region(base_addr, size), "Reserved CDS region should contain this mapping region");
        return true;
      }

      // Mapped CDS string region.
      // The string region(s) is part of the java heap.
      if (reserved_rgn->mem_tag() == mtJavaHeap) {
        log_debug(nmt)("CDS reserved region \'%s\' as a whole (" INTPTR_FORMAT ", %zu)",
                      reserved_rgn->mem_tag_name(), p2i(reserved_rgn->base()), reserved_rgn->size());
        assert(reserved_rgn->contain_region(base_addr, size), "Reserved heap region should contain this mapping region");
        return true;
>>>>>>> fb0f2d25
      }
      else {
        if ((size_t)-commit_delta <= committed)
          VirtualMemorySummary::record_uncommitted_memory(-commit_delta, tag);
        else
          print_err("uncommit");
      }
    }
  }
}

<<<<<<< HEAD
bool VirtualMemoryTracker::Instance::add_committed_region(address addr, size_t size,
  const NativeCallStack& stack) {
  assert(_tracker != nullptr, "Sanity check");
  return _tracker->add_committed_region(addr, size, stack);
=======
void VirtualMemoryTracker::set_reserved_region_type(address addr, MemTag mem_tag) {
  assert(addr != nullptr, "Invalid address");
  assert(_reserved_regions != nullptr, "Sanity check");
  MemTracker::assert_locked();

  ReservedMemoryRegion   rgn(addr, 1);
  ReservedMemoryRegion*  reserved_rgn = _reserved_regions->find(rgn);
  if (reserved_rgn != nullptr) {
    assert(reserved_rgn->contain_address(addr), "Containment");
    if (reserved_rgn->mem_tag() != mem_tag) {
      assert(reserved_rgn->mem_tag() == mtNone, "Overwrite memory tag (should be mtNone, is: \"%s\")",
             NMTUtil::tag_to_name(reserved_rgn->mem_tag()));
      reserved_rgn->set_mem_tag(mem_tag);
    }
  }
>>>>>>> fb0f2d25
}

bool VirtualMemoryTracker::add_committed_region(address addr, size_t size,
  const NativeCallStack& stack) {
<<<<<<< HEAD
    VMATree::SummaryDiff diff = tree()->commit_region(addr, size, stack);
    apply_summary_diff(diff);
    return true;
}

bool VirtualMemoryTracker::Instance::remove_uncommitted_region(address addr, size_t size) {
  assert(_tracker != nullptr, "Sanity check");
  return _tracker->remove_uncommitted_region(addr, size);
}

bool VirtualMemoryTracker::remove_uncommitted_region(address addr, size_t size) {
  MemTracker::assert_locked();
  VMATree::SummaryDiff diff = tree()->uncommit_region(addr, size);
  apply_summary_diff(diff);
  return true;
}

bool VirtualMemoryTracker::Instance::remove_released_region(address addr, size_t size) {
  assert(_tracker != nullptr, "Sanity check");
  return _tracker->remove_released_region(addr, size);
}

bool VirtualMemoryTracker::remove_released_region(address addr, size_t size) {
  VMATree::SummaryDiff diff = tree()->release_mapping((VMATree::position)addr, size);
  apply_summary_diff(diff);
  return true;
=======
  assert(addr != nullptr, "Invalid address");
  assert(size > 0, "Invalid size");
  assert(_reserved_regions != nullptr, "Sanity check");
  MemTracker::assert_locked();

  ReservedMemoryRegion  rgn(addr, size);
  ReservedMemoryRegion* reserved_rgn = _reserved_regions->find(rgn);

  if (reserved_rgn == nullptr) {
    log_debug(nmt)("Add committed region \'%s\', No reserved region found for  (" INTPTR_FORMAT ", %zu)",
                  rgn.mem_tag_name(),  p2i(rgn.base()), rgn.size());
  }
  assert(reserved_rgn != nullptr, "Add committed region, No reserved region found");
  assert(reserved_rgn->contain_region(addr, size), "Not completely contained");
  bool result = reserved_rgn->add_committed_region(addr, size, stack);
  log_debug(nmt)("Add committed region \'%s\'(" INTPTR_FORMAT ", %zu) %s",
                reserved_rgn->mem_tag_name(),  p2i(rgn.base()), rgn.size(), (result ? "Succeeded" : "Failed"));
  return result;
}

bool VirtualMemoryTracker::remove_uncommitted_region(address addr, size_t size) {
  assert(addr != nullptr, "Invalid address");
  assert(size > 0, "Invalid size");
  assert(_reserved_regions != nullptr, "Sanity check");
  MemTracker::assert_locked();

  ReservedMemoryRegion  rgn(addr, size);
  ReservedMemoryRegion* reserved_rgn = _reserved_regions->find(rgn);
  assert(reserved_rgn != nullptr, "No reserved region (" INTPTR_FORMAT ", %zu)", p2i(addr), size);
  assert(reserved_rgn->contain_region(addr, size), "Not completely contained");
  const char* type_name = reserved_rgn->mem_tag_name();  // after remove, info is not complete
  bool result = reserved_rgn->remove_uncommitted_region(addr, size);
  log_debug(nmt)("Removed uncommitted region \'%s\' (" INTPTR_FORMAT ", %zu) %s",
                 type_name,  p2i(addr), size, (result ? " Succeeded" : "Failed"));
  return result;
}

bool VirtualMemoryTracker::remove_released_region(ReservedMemoryRegion* rgn) {
  assert(rgn != nullptr, "Sanity check");
  assert(_reserved_regions != nullptr, "Sanity check");
  MemTracker::assert_locked();

  // uncommit regions within the released region
  ReservedMemoryRegion backup(*rgn);
  bool result = rgn->remove_uncommitted_region(rgn->base(), rgn->size());
  log_debug(nmt)("Remove uncommitted region \'%s\' (" INTPTR_FORMAT ", %zu) %s",
                backup.mem_tag_name(), p2i(backup.base()), backup.size(), (result ? "Succeeded" : "Failed"));
  if (!result) {
    return false;
  }

  VirtualMemorySummary::record_released_memory(rgn->size(), rgn->mem_tag());
  result =  _reserved_regions->remove(*rgn);
  log_debug(nmt)("Removed region \'%s\' (" INTPTR_FORMAT ", %zu) from _reserved_regions %s" ,
                backup.mem_tag_name(), p2i(backup.base()), backup.size(), (result ? "Succeeded" : "Failed"));
  return result;
}

bool VirtualMemoryTracker::remove_released_region(address addr, size_t size) {
  assert(addr != nullptr, "Invalid address");
  assert(size > 0, "Invalid size");
  assert(_reserved_regions != nullptr, "Sanity check");
  MemTracker::assert_locked();

  ReservedMemoryRegion  rgn(addr, size);
  ReservedMemoryRegion* reserved_rgn = _reserved_regions->find(rgn);

  if (reserved_rgn == nullptr) {
    log_debug(nmt)("No reserved region found for (" INTPTR_FORMAT ", %zu)!",
                  p2i(rgn.base()), rgn.size());
  }
  assert(reserved_rgn != nullptr, "No reserved region");
  if (reserved_rgn->same_region(addr, size)) {
    return remove_released_region(reserved_rgn);
  }

  // uncommit regions within the released region
  if (!reserved_rgn->remove_uncommitted_region(addr, size)) {
    return false;
  }

  if (reserved_rgn->mem_tag() == mtClassShared) {
    if (reserved_rgn->contain_region(addr, size)) {
      // This is an unmapped CDS region, which is part of the reserved shared
      // memory region.
      // See special handling in VirtualMemoryTracker::add_reserved_region also.
      return true;
    }

    if (size > reserved_rgn->size()) {
      // This is from release the whole region spanning from archive space to class space,
      // so we release them altogether.
      ReservedMemoryRegion class_rgn(addr + reserved_rgn->size(),
                                     (size - reserved_rgn->size()));
      ReservedMemoryRegion* cls_rgn = _reserved_regions->find(class_rgn);
      assert(cls_rgn != nullptr, "Class space region  not recorded?");
      assert(cls_rgn->mem_tag() == mtClass, "Must be class mem tag");
      remove_released_region(reserved_rgn);
      remove_released_region(cls_rgn);
      return true;
    }
  }

  VirtualMemorySummary::record_released_memory(size, reserved_rgn->mem_tag());

  assert(reserved_rgn->contain_region(addr, size), "Not completely contained");
  if (reserved_rgn->base() == addr ||
      reserved_rgn->end() == addr + size) {
      reserved_rgn->exclude_region(addr, size);
    return true;
  } else {
    address top = reserved_rgn->end();
    address high_base = addr + size;
    ReservedMemoryRegion high_rgn(high_base, top - high_base,
      *reserved_rgn->call_stack(), reserved_rgn->mem_tag());
>>>>>>> fb0f2d25

}

<<<<<<< HEAD
bool VirtualMemoryTracker::Instance::split_reserved_region(address addr, size_t size, size_t split, MemTag mem_tag, MemTag split_mem_tag) {
  assert(_tracker != nullptr, "Sanity check");
  return _tracker->split_reserved_region(addr, size, split, mem_tag, split_mem_tag);
}
=======
// Given an existing memory mapping registered with NMT, split the mapping in
//  two. The newly created two mappings will be registered under the call
//  stack and the memory tags of the original section.
bool VirtualMemoryTracker::split_reserved_region(address addr, size_t size, size_t split, MemTag mem_tag, MemTag split_tag) {

  ReservedMemoryRegion  rgn(addr, size);
  ReservedMemoryRegion* reserved_rgn = _reserved_regions->find(rgn);
  assert(reserved_rgn->same_region(addr, size), "Must be identical region");
  assert(reserved_rgn != nullptr, "No reserved region");
  assert(reserved_rgn->committed_size() == 0, "Splitting committed region?");

  NativeCallStack original_stack = *reserved_rgn->call_stack();
  MemTag original_tag = reserved_rgn->mem_tag();

  const char* name = reserved_rgn->mem_tag_name();
  remove_released_region(reserved_rgn);
  log_debug(nmt)("Split region \'%s\' (" INTPTR_FORMAT ", %zu)  with size %zu",
                name, p2i(rgn.base()), rgn.size(), split);
  // Now, create two new regions.
  add_reserved_region(addr, split, original_stack, mem_tag);
  add_reserved_region(addr + split, size - split, original_stack, split_tag);
>>>>>>> fb0f2d25

bool VirtualMemoryTracker::split_reserved_region(address addr, size_t size, size_t split, MemTag mem_tag, MemTag split_mem_tag) {
  add_reserved_region(addr, split, NativeCallStack::empty_stack(), mem_tag);
  add_reserved_region(addr + split, size - split, NativeCallStack::empty_stack(), split_mem_tag);
  return true;
}

bool VirtualMemoryTracker::Instance::print_containing_region(const void* p, outputStream* st) {
  assert(_tracker != nullptr, "Sanity check");
  return _tracker->print_containing_region(p, st);
}

bool VirtualMemoryTracker::print_containing_region(const void* p, outputStream* st) {
  ReservedMemoryRegion rmr = tree()->find_reserved_region((address)p);
  log_debug(nmt)("containing rgn: base=" INTPTR_FORMAT, p2i(rmr.base()));
  if (!rmr.contain_address((address)p))
    return false;
  st->print_cr(PTR_FORMAT " in mmap'd memory region [" PTR_FORMAT " - " PTR_FORMAT "], tag %s",
               p2i(p), p2i(rmr.base()), p2i(rmr.end()), NMTUtil::tag_to_enum_name(rmr.mem_tag()));
  if (MemTracker::tracking_level() == NMT_detail) {
    rmr.call_stack()->print_on(st);
  }
  st->cr();
  return true;
}

<<<<<<< HEAD
bool VirtualMemoryTracker::Instance::walk_virtual_memory(VirtualMemoryWalker* walker) {
  assert(_tracker != nullptr, "Sanity check");
  return _tracker->walk_virtual_memory(walker);
}

bool VirtualMemoryTracker::walk_virtual_memory(VirtualMemoryWalker* walker) {
  MemTracker::NmtVirtualMemoryLocker nvml;
  tree()->visit_reserved_regions([&](ReservedMemoryRegion& rgn) {
    log_info(nmt)("region in walker vmem, base: " INTPTR_FORMAT " size: %zu , %s, committed: %zu",
     p2i(rgn.base()), rgn.size(), rgn.tag_name(), rgn.committed_size());
    if (!walker->do_allocation_site(&rgn))
=======
// Walk all known thread stacks, snapshot their committed ranges.
class SnapshotThreadStackWalker : public VirtualMemoryWalker {
public:
  SnapshotThreadStackWalker() {}

  bool do_allocation_site(const ReservedMemoryRegion* rgn) {
    if (MemTracker::NmtVirtualMemoryLocker::is_safe_to_use()) {
      assert_lock_strong(NmtVirtualMemory_lock);
    }
    if (rgn->mem_tag() == mtThreadStack) {
      address stack_bottom = rgn->thread_stack_uncommitted_bottom();
      address committed_start;
      size_t  committed_size;
      size_t stack_size = rgn->base() + rgn->size() - stack_bottom;
      // Align the size to work with full pages (Alpine and AIX stack top is not page aligned)
      size_t aligned_stack_size = align_up(stack_size, os::vm_page_size());

      ReservedMemoryRegion* region = const_cast<ReservedMemoryRegion*>(rgn);
      NativeCallStack ncs; // empty stack

      RegionIterator itr(stack_bottom, aligned_stack_size);
      DEBUG_ONLY(bool found_stack = false;)
      while (itr.next_committed(committed_start, committed_size)) {
        assert(committed_start != nullptr, "Should not be null");
        assert(committed_size > 0, "Should not be 0");
        // unaligned stack_size case: correct the region to fit the actual stack_size
        if (stack_bottom + stack_size < committed_start + committed_size) {
          committed_size = stack_bottom + stack_size - committed_start;
        }
        region->add_committed_region(committed_start, committed_size, ncs);
        DEBUG_ONLY(found_stack = true;)
      }
#ifdef ASSERT
      if (!found_stack) {
        log_debug(thread)("Thread exited without proper cleanup, may leak thread object");
      }
#endif
    }
    return true;
  }
};

void VirtualMemoryTracker::snapshot_thread_stacks() {
  SnapshotThreadStackWalker walker;
  walk_virtual_memory(&walker);
}

bool VirtualMemoryTracker::walk_virtual_memory(VirtualMemoryWalker* walker) {
  assert(_reserved_regions != nullptr, "Sanity check");
  MemTracker::NmtVirtualMemoryLocker nvml;
  // Check that the _reserved_regions haven't been deleted.
  if (_reserved_regions != nullptr) {
    LinkedListNode<ReservedMemoryRegion>* head = _reserved_regions->head();
    while (head != nullptr) {
      const ReservedMemoryRegion* rgn = head->peek();
      if (!walker->do_allocation_site(rgn)) {
        return false;
      }
      head = head->next();
    }
   }
  return true;
}

class PrintRegionWalker : public VirtualMemoryWalker {
private:
  const address               _p;
  outputStream*               _st;
  NativeCallStackPrinter      _stackprinter;
public:
  PrintRegionWalker(const void* p, outputStream* st) :
    _p((address)p), _st(st), _stackprinter(st) { }

  bool do_allocation_site(const ReservedMemoryRegion* rgn) {
    if (rgn->contain_address(_p)) {
      _st->print_cr(PTR_FORMAT " in mmap'd memory region [" PTR_FORMAT " - " PTR_FORMAT "], tag %s",
        p2i(_p), p2i(rgn->base()), p2i(rgn->base() + rgn->size()), NMTUtil::tag_to_enum_name(rgn->mem_tag()));
      if (MemTracker::tracking_level() == NMT_detail) {
        _stackprinter.print_stack(rgn->call_stack());
        _st->cr();
      }
>>>>>>> fb0f2d25
      return false;
    return true;
  });
  return true;
}<|MERGE_RESOLUTION|>--- conflicted
+++ resolved
@@ -1,4 +1,5 @@
 /*
+ * Copyright (c) 2013, 2025, Oracle and/or its affiliates. All rights reserved.
  * Copyright (c) 2013, 2025, Oracle and/or its affiliates. All rights reserved.
  * DO NOT ALTER OR REMOVE COPYRIGHT NOTICES OR THIS FILE HEADER.
  *
@@ -21,10 +22,7 @@
  * questions.
  *
  */
-<<<<<<< HEAD
-
-=======
->>>>>>> fb0f2d25
+
 #include "logging/log.hpp"
 #include "nmt/memTracker.hpp"
 #include "nmt/virtualMemoryTracker.hpp"
@@ -71,57 +69,13 @@
 }
 
 bool VirtualMemoryTracker::add_reserved_region(address base_addr, size_t size,
-<<<<<<< HEAD
   const NativeCallStack& stack, MemTag mem_tag) {
   VMATree::SummaryDiff diff = tree()->reserve_mapping((size_t)base_addr, size, tree()->make_region_data(stack, mem_tag));
   apply_summary_diff(diff);
   return true;
-=======
-    const NativeCallStack& stack, MemTag mem_tag) {
-  assert(base_addr != nullptr, "Invalid address");
-  assert(size > 0, "Invalid size");
-  assert(_reserved_regions != nullptr, "Sanity check");
-  MemTracker::assert_locked();
-
-  ReservedMemoryRegion  rgn(base_addr, size, stack, mem_tag);
-  ReservedMemoryRegion* reserved_rgn = _reserved_regions->find(rgn);
-
-  log_debug(nmt)("Add reserved region \'%s\' (" INTPTR_FORMAT ", %zu)",
-                rgn.mem_tag_name(), p2i(rgn.base()), rgn.size());
-  if (reserved_rgn == nullptr) {
-    VirtualMemorySummary::record_reserved_memory(size, mem_tag);
-    return _reserved_regions->add(rgn) != nullptr;
-  } else {
-    // Deal with recursive reservation
-    // os::reserve_memory() -> pd_reserve_memory() -> os::reserve_memory()
-    // See JDK-8198226.
-    if (reserved_rgn->same_region(base_addr, size) &&
-        (reserved_rgn->mem_tag() == mem_tag || reserved_rgn->mem_tag() == mtNone)) {
-      reserved_rgn->set_call_stack(stack);
-      reserved_rgn->set_mem_tag(mem_tag);
-      return true;
-    } else {
-      assert(reserved_rgn->overlap_region(base_addr, size), "Must be");
-
-      // Overlapped reservation.
-      // It can happen when the regions are thread stacks, as JNI
-      // thread does not detach from VM before exits, and leads to
-      // leak JavaThread object
-      if (reserved_rgn->mem_tag() == mtThreadStack) {
-        guarantee(!CheckJNICalls, "Attached JNI thread exited without being detached");
-        // Overwrite with new region
-
-        // Release old region
-        VirtualMemorySummary::record_uncommitted_memory(reserved_rgn->committed_size(), reserved_rgn->mem_tag());
-        VirtualMemorySummary::record_released_memory(reserved_rgn->size(), reserved_rgn->mem_tag());
-
-        // Add new region
-        VirtualMemorySummary::record_reserved_memory(rgn.size(), mem_tag);
->>>>>>> fb0f2d25
-
-}
-
-<<<<<<< HEAD
+
+}
+
 void VirtualMemoryTracker::Instance::set_reserved_region_tag(address addr, size_t size, MemTag mem_tag) {
   assert(_tracker != nullptr, "Sanity check");
   _tracker->set_reserved_region_tag(addr, size, mem_tag);
@@ -174,25 +128,6 @@
         }
         else
           print_err("commit");
-=======
-      // CDS mapping region.
-      // CDS reserves the whole region for mapping CDS archive, then maps each section into the region.
-      // NMT reports CDS as a whole.
-      if (reserved_rgn->mem_tag() == mtClassShared) {
-        log_debug(nmt)("CDS reserved region \'%s\' as a whole (" INTPTR_FORMAT ", %zu)",
-                      reserved_rgn->mem_tag_name(), p2i(reserved_rgn->base()), reserved_rgn->size());
-        assert(reserved_rgn->contain_region(base_addr, size), "Reserved CDS region should contain this mapping region");
-        return true;
-      }
-
-      // Mapped CDS string region.
-      // The string region(s) is part of the java heap.
-      if (reserved_rgn->mem_tag() == mtJavaHeap) {
-        log_debug(nmt)("CDS reserved region \'%s\' as a whole (" INTPTR_FORMAT ", %zu)",
-                      reserved_rgn->mem_tag_name(), p2i(reserved_rgn->base()), reserved_rgn->size());
-        assert(reserved_rgn->contain_region(base_addr, size), "Reserved heap region should contain this mapping region");
-        return true;
->>>>>>> fb0f2d25
       }
       else {
         if ((size_t)-commit_delta <= committed)
@@ -204,33 +139,14 @@
   }
 }
 
-<<<<<<< HEAD
 bool VirtualMemoryTracker::Instance::add_committed_region(address addr, size_t size,
   const NativeCallStack& stack) {
   assert(_tracker != nullptr, "Sanity check");
   return _tracker->add_committed_region(addr, size, stack);
-=======
-void VirtualMemoryTracker::set_reserved_region_type(address addr, MemTag mem_tag) {
-  assert(addr != nullptr, "Invalid address");
-  assert(_reserved_regions != nullptr, "Sanity check");
-  MemTracker::assert_locked();
-
-  ReservedMemoryRegion   rgn(addr, 1);
-  ReservedMemoryRegion*  reserved_rgn = _reserved_regions->find(rgn);
-  if (reserved_rgn != nullptr) {
-    assert(reserved_rgn->contain_address(addr), "Containment");
-    if (reserved_rgn->mem_tag() != mem_tag) {
-      assert(reserved_rgn->mem_tag() == mtNone, "Overwrite memory tag (should be mtNone, is: \"%s\")",
-             NMTUtil::tag_to_name(reserved_rgn->mem_tag()));
-      reserved_rgn->set_mem_tag(mem_tag);
-    }
-  }
->>>>>>> fb0f2d25
 }
 
 bool VirtualMemoryTracker::add_committed_region(address addr, size_t size,
   const NativeCallStack& stack) {
-<<<<<<< HEAD
     VMATree::SummaryDiff diff = tree()->commit_region(addr, size, stack);
     apply_summary_diff(diff);
     return true;
@@ -257,154 +173,13 @@
   VMATree::SummaryDiff diff = tree()->release_mapping((VMATree::position)addr, size);
   apply_summary_diff(diff);
   return true;
-=======
-  assert(addr != nullptr, "Invalid address");
-  assert(size > 0, "Invalid size");
-  assert(_reserved_regions != nullptr, "Sanity check");
-  MemTracker::assert_locked();
-
-  ReservedMemoryRegion  rgn(addr, size);
-  ReservedMemoryRegion* reserved_rgn = _reserved_regions->find(rgn);
-
-  if (reserved_rgn == nullptr) {
-    log_debug(nmt)("Add committed region \'%s\', No reserved region found for  (" INTPTR_FORMAT ", %zu)",
-                  rgn.mem_tag_name(),  p2i(rgn.base()), rgn.size());
-  }
-  assert(reserved_rgn != nullptr, "Add committed region, No reserved region found");
-  assert(reserved_rgn->contain_region(addr, size), "Not completely contained");
-  bool result = reserved_rgn->add_committed_region(addr, size, stack);
-  log_debug(nmt)("Add committed region \'%s\'(" INTPTR_FORMAT ", %zu) %s",
-                reserved_rgn->mem_tag_name(),  p2i(rgn.base()), rgn.size(), (result ? "Succeeded" : "Failed"));
-  return result;
-}
-
-bool VirtualMemoryTracker::remove_uncommitted_region(address addr, size_t size) {
-  assert(addr != nullptr, "Invalid address");
-  assert(size > 0, "Invalid size");
-  assert(_reserved_regions != nullptr, "Sanity check");
-  MemTracker::assert_locked();
-
-  ReservedMemoryRegion  rgn(addr, size);
-  ReservedMemoryRegion* reserved_rgn = _reserved_regions->find(rgn);
-  assert(reserved_rgn != nullptr, "No reserved region (" INTPTR_FORMAT ", %zu)", p2i(addr), size);
-  assert(reserved_rgn->contain_region(addr, size), "Not completely contained");
-  const char* type_name = reserved_rgn->mem_tag_name();  // after remove, info is not complete
-  bool result = reserved_rgn->remove_uncommitted_region(addr, size);
-  log_debug(nmt)("Removed uncommitted region \'%s\' (" INTPTR_FORMAT ", %zu) %s",
-                 type_name,  p2i(addr), size, (result ? " Succeeded" : "Failed"));
-  return result;
-}
-
-bool VirtualMemoryTracker::remove_released_region(ReservedMemoryRegion* rgn) {
-  assert(rgn != nullptr, "Sanity check");
-  assert(_reserved_regions != nullptr, "Sanity check");
-  MemTracker::assert_locked();
-
-  // uncommit regions within the released region
-  ReservedMemoryRegion backup(*rgn);
-  bool result = rgn->remove_uncommitted_region(rgn->base(), rgn->size());
-  log_debug(nmt)("Remove uncommitted region \'%s\' (" INTPTR_FORMAT ", %zu) %s",
-                backup.mem_tag_name(), p2i(backup.base()), backup.size(), (result ? "Succeeded" : "Failed"));
-  if (!result) {
-    return false;
-  }
-
-  VirtualMemorySummary::record_released_memory(rgn->size(), rgn->mem_tag());
-  result =  _reserved_regions->remove(*rgn);
-  log_debug(nmt)("Removed region \'%s\' (" INTPTR_FORMAT ", %zu) from _reserved_regions %s" ,
-                backup.mem_tag_name(), p2i(backup.base()), backup.size(), (result ? "Succeeded" : "Failed"));
-  return result;
-}
-
-bool VirtualMemoryTracker::remove_released_region(address addr, size_t size) {
-  assert(addr != nullptr, "Invalid address");
-  assert(size > 0, "Invalid size");
-  assert(_reserved_regions != nullptr, "Sanity check");
-  MemTracker::assert_locked();
-
-  ReservedMemoryRegion  rgn(addr, size);
-  ReservedMemoryRegion* reserved_rgn = _reserved_regions->find(rgn);
-
-  if (reserved_rgn == nullptr) {
-    log_debug(nmt)("No reserved region found for (" INTPTR_FORMAT ", %zu)!",
-                  p2i(rgn.base()), rgn.size());
-  }
-  assert(reserved_rgn != nullptr, "No reserved region");
-  if (reserved_rgn->same_region(addr, size)) {
-    return remove_released_region(reserved_rgn);
-  }
-
-  // uncommit regions within the released region
-  if (!reserved_rgn->remove_uncommitted_region(addr, size)) {
-    return false;
-  }
-
-  if (reserved_rgn->mem_tag() == mtClassShared) {
-    if (reserved_rgn->contain_region(addr, size)) {
-      // This is an unmapped CDS region, which is part of the reserved shared
-      // memory region.
-      // See special handling in VirtualMemoryTracker::add_reserved_region also.
-      return true;
-    }
-
-    if (size > reserved_rgn->size()) {
-      // This is from release the whole region spanning from archive space to class space,
-      // so we release them altogether.
-      ReservedMemoryRegion class_rgn(addr + reserved_rgn->size(),
-                                     (size - reserved_rgn->size()));
-      ReservedMemoryRegion* cls_rgn = _reserved_regions->find(class_rgn);
-      assert(cls_rgn != nullptr, "Class space region  not recorded?");
-      assert(cls_rgn->mem_tag() == mtClass, "Must be class mem tag");
-      remove_released_region(reserved_rgn);
-      remove_released_region(cls_rgn);
-      return true;
-    }
-  }
-
-  VirtualMemorySummary::record_released_memory(size, reserved_rgn->mem_tag());
-
-  assert(reserved_rgn->contain_region(addr, size), "Not completely contained");
-  if (reserved_rgn->base() == addr ||
-      reserved_rgn->end() == addr + size) {
-      reserved_rgn->exclude_region(addr, size);
-    return true;
-  } else {
-    address top = reserved_rgn->end();
-    address high_base = addr + size;
-    ReservedMemoryRegion high_rgn(high_base, top - high_base,
-      *reserved_rgn->call_stack(), reserved_rgn->mem_tag());
->>>>>>> fb0f2d25
-
-}
-
-<<<<<<< HEAD
+
+}
+
 bool VirtualMemoryTracker::Instance::split_reserved_region(address addr, size_t size, size_t split, MemTag mem_tag, MemTag split_mem_tag) {
   assert(_tracker != nullptr, "Sanity check");
   return _tracker->split_reserved_region(addr, size, split, mem_tag, split_mem_tag);
 }
-=======
-// Given an existing memory mapping registered with NMT, split the mapping in
-//  two. The newly created two mappings will be registered under the call
-//  stack and the memory tags of the original section.
-bool VirtualMemoryTracker::split_reserved_region(address addr, size_t size, size_t split, MemTag mem_tag, MemTag split_tag) {
-
-  ReservedMemoryRegion  rgn(addr, size);
-  ReservedMemoryRegion* reserved_rgn = _reserved_regions->find(rgn);
-  assert(reserved_rgn->same_region(addr, size), "Must be identical region");
-  assert(reserved_rgn != nullptr, "No reserved region");
-  assert(reserved_rgn->committed_size() == 0, "Splitting committed region?");
-
-  NativeCallStack original_stack = *reserved_rgn->call_stack();
-  MemTag original_tag = reserved_rgn->mem_tag();
-
-  const char* name = reserved_rgn->mem_tag_name();
-  remove_released_region(reserved_rgn);
-  log_debug(nmt)("Split region \'%s\' (" INTPTR_FORMAT ", %zu)  with size %zu",
-                name, p2i(rgn.base()), rgn.size(), split);
-  // Now, create two new regions.
-  add_reserved_region(addr, split, original_stack, mem_tag);
-  add_reserved_region(addr + split, size - split, original_stack, split_tag);
->>>>>>> fb0f2d25
 
 bool VirtualMemoryTracker::split_reserved_region(address addr, size_t size, size_t split, MemTag mem_tag, MemTag split_mem_tag) {
   add_reserved_region(addr, split, NativeCallStack::empty_stack(), mem_tag);
@@ -431,7 +206,6 @@
   return true;
 }
 
-<<<<<<< HEAD
 bool VirtualMemoryTracker::Instance::walk_virtual_memory(VirtualMemoryWalker* walker) {
   assert(_tracker != nullptr, "Sanity check");
   return _tracker->walk_virtual_memory(walker);
@@ -443,89 +217,6 @@
     log_info(nmt)("region in walker vmem, base: " INTPTR_FORMAT " size: %zu , %s, committed: %zu",
      p2i(rgn.base()), rgn.size(), rgn.tag_name(), rgn.committed_size());
     if (!walker->do_allocation_site(&rgn))
-=======
-// Walk all known thread stacks, snapshot their committed ranges.
-class SnapshotThreadStackWalker : public VirtualMemoryWalker {
-public:
-  SnapshotThreadStackWalker() {}
-
-  bool do_allocation_site(const ReservedMemoryRegion* rgn) {
-    if (MemTracker::NmtVirtualMemoryLocker::is_safe_to_use()) {
-      assert_lock_strong(NmtVirtualMemory_lock);
-    }
-    if (rgn->mem_tag() == mtThreadStack) {
-      address stack_bottom = rgn->thread_stack_uncommitted_bottom();
-      address committed_start;
-      size_t  committed_size;
-      size_t stack_size = rgn->base() + rgn->size() - stack_bottom;
-      // Align the size to work with full pages (Alpine and AIX stack top is not page aligned)
-      size_t aligned_stack_size = align_up(stack_size, os::vm_page_size());
-
-      ReservedMemoryRegion* region = const_cast<ReservedMemoryRegion*>(rgn);
-      NativeCallStack ncs; // empty stack
-
-      RegionIterator itr(stack_bottom, aligned_stack_size);
-      DEBUG_ONLY(bool found_stack = false;)
-      while (itr.next_committed(committed_start, committed_size)) {
-        assert(committed_start != nullptr, "Should not be null");
-        assert(committed_size > 0, "Should not be 0");
-        // unaligned stack_size case: correct the region to fit the actual stack_size
-        if (stack_bottom + stack_size < committed_start + committed_size) {
-          committed_size = stack_bottom + stack_size - committed_start;
-        }
-        region->add_committed_region(committed_start, committed_size, ncs);
-        DEBUG_ONLY(found_stack = true;)
-      }
-#ifdef ASSERT
-      if (!found_stack) {
-        log_debug(thread)("Thread exited without proper cleanup, may leak thread object");
-      }
-#endif
-    }
-    return true;
-  }
-};
-
-void VirtualMemoryTracker::snapshot_thread_stacks() {
-  SnapshotThreadStackWalker walker;
-  walk_virtual_memory(&walker);
-}
-
-bool VirtualMemoryTracker::walk_virtual_memory(VirtualMemoryWalker* walker) {
-  assert(_reserved_regions != nullptr, "Sanity check");
-  MemTracker::NmtVirtualMemoryLocker nvml;
-  // Check that the _reserved_regions haven't been deleted.
-  if (_reserved_regions != nullptr) {
-    LinkedListNode<ReservedMemoryRegion>* head = _reserved_regions->head();
-    while (head != nullptr) {
-      const ReservedMemoryRegion* rgn = head->peek();
-      if (!walker->do_allocation_site(rgn)) {
-        return false;
-      }
-      head = head->next();
-    }
-   }
-  return true;
-}
-
-class PrintRegionWalker : public VirtualMemoryWalker {
-private:
-  const address               _p;
-  outputStream*               _st;
-  NativeCallStackPrinter      _stackprinter;
-public:
-  PrintRegionWalker(const void* p, outputStream* st) :
-    _p((address)p), _st(st), _stackprinter(st) { }
-
-  bool do_allocation_site(const ReservedMemoryRegion* rgn) {
-    if (rgn->contain_address(_p)) {
-      _st->print_cr(PTR_FORMAT " in mmap'd memory region [" PTR_FORMAT " - " PTR_FORMAT "], tag %s",
-        p2i(_p), p2i(rgn->base()), p2i(rgn->base() + rgn->size()), NMTUtil::tag_to_enum_name(rgn->mem_tag()));
-      if (MemTracker::tracking_level() == NMT_detail) {
-        _stackprinter.print_stack(rgn->call_stack());
-        _st->cr();
-      }
->>>>>>> fb0f2d25
       return false;
     return true;
   });
