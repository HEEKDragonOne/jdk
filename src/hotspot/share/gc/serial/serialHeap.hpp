/*
 * Copyright (c) 2017, 2024, Oracle and/or its affiliates. All rights reserved.
 * DO NOT ALTER OR REMOVE COPYRIGHT NOTICES OR THIS FILE HEADER.
 *
 * This code is free software; you can redistribute it and/or modify it
 * under the terms of the GNU General Public License version 2 only, as
 * published by the Free Software Foundation.
 *
 * This code is distributed in the hope that it will be useful, but WITHOUT
 * ANY WARRANTY; without even the implied warranty of MERCHANTABILITY or
 * FITNESS FOR A PARTICULAR PURPOSE.  See the GNU General Public License
 * version 2 for more details (a copy is included in the LICENSE file that
 * accompanied this code).
 *
 * You should have received a copy of the GNU General Public License version
 * 2 along with this work; if not, write to the Free Software Foundation,
 * Inc., 51 Franklin St, Fifth Floor, Boston, MA 02110-1301 USA.
 *
 * Please contact Oracle, 500 Oracle Parkway, Redwood Shores, CA 94065 USA
 * or visit www.oracle.com if you need additional information or have any
 * questions.
 *
 */

#ifndef SHARE_GC_SERIAL_SERIALHEAP_HPP
#define SHARE_GC_SERIAL_SERIALHEAP_HPP

#include "gc/serial/defNewGeneration.hpp"
#include "gc/serial/generation.hpp"
#include "gc/serial/tenuredGeneration.hpp"
#include "gc/shared/collectedHeap.hpp"
#include "gc/shared/oopStorageParState.hpp"
#include "gc/shared/preGCValues.hpp"
#include "gc/shared/softRefPolicy.hpp"
#include "utilities/growableArray.hpp"

class CardTableRS;
class GCPolicyCounters;

class GCMemoryManager;
class MemoryPool;
class OopIterateClosure;
class TenuredGeneration;

// SerialHeap is the implementation of CollectedHeap for Serial GC.
//
// The heap is reserved up-front in a single contiguous block, split into two
// parts, the young and old generation. The young generation resides at lower
// addresses, the old generation at higher addresses. The boundary address
// between the generations is fixed. Within a generation, committed memory
// grows towards higher addresses.
//
//
// low                                                                              high
//
//                                              +-- generation boundary (fixed after startup)
//                                              |
// |<-    young gen (reserved MaxNewSize)     ->|<- old gen (reserved MaxOldSize) ->|
// +-----------------+--------+--------+--------+---------------+-------------------+
// |       eden      |  from  |   to   |        |      old      |                   |
// |                 |  (to)  | (from) |        |               |                   |
// +-----------------+--------+--------+--------+---------------+-------------------+
// |<-          committed            ->|        |<- committed ->|
//
class SerialHeap : public CollectedHeap {
  friend class Generation;
  friend class DefNewGeneration;
  friend class TenuredGeneration;
  friend class SerialFullGC;
  friend class VM_GC_HeapInspection;
  friend class VM_HeapDumper;
  friend class HeapInspection;
  friend class GCCauseSetter;
  friend class VMStructs;
  friend class VM_PopulateDumpSharedSpace;

private:
  DefNewGeneration* _young_gen;
  TenuredGeneration* _old_gen;
  HeapWord* _young_gen_saved_top;
  HeapWord* _old_gen_saved_top;

  // The singleton CardTable Remembered Set.
  CardTableRS* _rem_set;

  GCPolicyCounters* _gc_policy_counters;

  bool do_young_collection(bool clear_soft_refs);

  // Reserve aligned space for the heap as needed by the contained generations.
  ReservedHeapSpace allocate(size_t alignment);

  PreGenGCValues get_pre_gc_values() const;

  GCMemoryManager* _young_manager;
  GCMemoryManager* _old_manager;

  // Indicate whether heap is almost or approaching full.
  // Usually, there is some memory headroom for application/gc to run properly.
  // However, in extreme cases, e.g. young-gen is non-empty after a full gc, we
  // will attempt some uncommon measures, e.g. alllocating small objs in
  // old-gen.
  bool _is_heap_almost_full;

  // Helper functions for allocation
  HeapWord* attempt_allocation(size_t size,
                               bool   is_tlab,
                               bool   first_only);

  void do_full_collection(bool clear_all_soft_refs) override;
  void do_full_collection_no_gc_locker(bool clear_all_soft_refs);

  void collect_at_safepoint(bool full);

  // Does the "cause" of GC indicate that
  // we absolutely __must__ clear soft refs?
  bool must_clear_all_soft_refs();

  bool is_young_gc_safe() const;

<<<<<<< HEAD
  void gc_prologue(bool full);
=======
  void gc_prologue();
>>>>>>> fb0f2d25
  void gc_epilogue(bool full);

public:
  // Returns JNI_OK on success
  jint initialize() override;

  // Does operations required after initialization has been done.
  void post_initialize() override;

  bool is_in_reserved(const void* addr) const { return _reserved.contains(addr); }

  // Performance Counter support
  GCPolicyCounters* counters()     { return _gc_policy_counters; }

  size_t capacity() const override;
  size_t used() const override;

  size_t max_capacity() const override;

  HeapWord* mem_allocate(size_t size, bool*  gc_overhead_limit_was_exceeded) override;

  // Callback from VM_SerialCollectForAllocation operation.
  // This function does everything necessary/possible to satisfy an
  // allocation request that failed in the youngest generation that should
  // have handled it (including collection, expansion, etc.)
  HeapWord* satisfy_failed_allocation(size_t size, bool is_tlab);

  // Callback from VM_SerialGCCollect.
  void try_collect_at_safepoint(bool full);

  // Perform a full collection of the heap; intended for use in implementing
  // "System.gc". This implies as full a collection as the CollectedHeap
  // supports. Caller does not hold the Heap_lock on entry.
  void collect(GCCause::Cause cause) override;

  // Returns "TRUE" iff "p" points into the committed areas of the heap.
  // The methods is_in() and is_in_youngest() may be expensive to compute
  // in general, so, to prevent their inadvertent use in product jvm's, we
  // restrict their use to assertion checking or verification only.
  bool is_in(const void* p) const override;

  // Returns true if p points into the reserved space for the young generation.
  // Assumes the young gen address range is less than that of the old gen.
  bool is_in_young(const void* p) const;

  bool requires_barriers(stackChunkOop obj) const override;

  // Optimized nmethod scanning support routines
  void register_nmethod(nmethod* nm) override;
  void unregister_nmethod(nmethod* nm) override;
  void verify_nmethod(nmethod* nm) override;

  void prune_scavengable_nmethods();
  void prune_unlinked_nmethods();

  // Iteration functions.
  void object_iterate(ObjectClosure* cl) override;

  // A CollectedHeap is divided into a dense sequence of "blocks"; that is,
  // each address in the (reserved) heap is a member of exactly
  // one block.  The defining characteristic of a block is that it is
  // possible to find its size, and thus to progress forward to the next
  // block.  (Blocks may be of different sizes.)  Thus, blocks may
  // represent Java objects, or they might be free blocks in a
  // free-list-based heap (or subheap), as long as the two kinds are
  // distinguishable and the size of each is determinable.

  // Returns the address of the start of the "block" that contains the
  // address "addr".  We say "blocks" instead of "object" since some heaps
  // may not pack objects densely; a chunk may either be an object or a
  // non-object.
  HeapWord* block_start(const void* addr) const;

  // Requires "addr" to be the start of a block, and returns "TRUE" iff
  // the block is an object. Assumes (and verifies in non-product
  // builds) that addr is in the allocated part of the heap and is
  // the start of a chunk.
  bool block_is_obj(const HeapWord* addr) const;

  // Section on TLAB's.
  size_t tlab_capacity(Thread* thr) const override;
  size_t tlab_used(Thread* thr) const override;
  size_t unsafe_max_tlab_alloc(Thread* thr) const override;
  HeapWord* allocate_new_tlab(size_t min_size,
                              size_t requested_size,
                              size_t* actual_size) override;

  void prepare_for_verify() override;
  void verify(VerifyOption option) override;

  void print_on(outputStream* st) const override;
  void gc_threads_do(ThreadClosure* tc) const override;
  void print_tracing_info() const override;

  // Used to print information about locations in the hs_err file.
  bool print_location(outputStream* st, void* addr) const override;

  void print_heap_change(const PreGenGCValues& pre_gc_values) const;

  // Return "true" if all generations have reached the
  // maximal committed limit that they can reach, without a garbage
  // collection.
  virtual bool is_maximal_no_gc() const override;

  // This function returns the CardTableRS object that allows us to scan
  // generations in a fully generational heap.
  CardTableRS* rem_set() { return _rem_set; }

  // The ScanningOption determines which of the roots
  // the closure is applied to:
  // "SO_None" does none;
  enum ScanningOption {
    SO_None                =  0x0,
    SO_AllCodeCache        =  0x8,
    SO_ScavengeCodeCache   = 0x10
  };

 public:
  // Apply closures on various roots in Young GC or marking/adjust phases of Full GC.
  void process_roots(ScanningOption so,
                     OopClosure* strong_roots,
                     CLDClosure* strong_cld_closure,
                     CLDClosure* weak_cld_closure,
                     NMethodToOopClosure* code_roots);

  // Set the saved marks of generations, if that makes sense.
  // In particular, if any generation might iterate over the oops
  // in other generations, it should call this method.
  void save_marks();

private:
  // Return true if an allocation should be attempted in the older generation
  // if it fails in the younger generation.  Return false, otherwise.
  bool should_try_older_generation_allocation(size_t word_size) const;

  // Try to allocate space by expanding the heap.
  HeapWord* expand_heap_and_allocate(size_t size, bool is_tlab);

  HeapWord* mem_allocate_work(size_t size,
                              bool is_tlab);

  MemoryPool* _eden_pool;
  MemoryPool* _survivor_pool;
  MemoryPool* _old_pool;

  void initialize_serviceability() override;

public:
  static SerialHeap* heap();

  SerialHeap();

  Name kind() const override {
    return CollectedHeap::Serial;
  }

  const char* name() const override {
    return "Serial";
  }

  GrowableArray<GCMemoryManager*> memory_managers() override;
  GrowableArray<MemoryPool*> memory_pools() override;

  DefNewGeneration* young_gen() const {
    return _young_gen;
  }

  TenuredGeneration* old_gen() const {
    return _old_gen;
  }

  void scan_evacuated_objs(YoungGenScanClosure* young_cl,
                           OldGenScanClosure* old_cl);

  void safepoint_synchronize_begin() override;
  void safepoint_synchronize_end() override;

  // Support for loading objects from CDS archive into the heap
  bool can_load_archived_objects() const override { return true; }
  HeapWord* allocate_loaded_archive_space(size_t size) override;
  void complete_loaded_archive_space(MemRegion archive_space) override;

  void pin_object(JavaThread* thread, oop obj) override;
  void unpin_object(JavaThread* thread, oop obj) override;
};

#endif // SHARE_GC_SERIAL_SERIALHEAP_HPP<|MERGE_RESOLUTION|>--- conflicted
+++ resolved
@@ -118,11 +118,7 @@
 
   bool is_young_gc_safe() const;
 
-<<<<<<< HEAD
-  void gc_prologue(bool full);
-=======
   void gc_prologue();
->>>>>>> fb0f2d25
   void gc_epilogue(bool full);
 
 public:
