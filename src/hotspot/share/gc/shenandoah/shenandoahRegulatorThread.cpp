--- conflicted
+++ resolved
@@ -72,12 +72,8 @@
           // begins with a 'bootstrap' cycle that will also collect young.
           if (start_old_cycle()) {
             log_debug(gc)("Heuristics request for old collection accepted");
-<<<<<<< HEAD
+            _young_heuristics->cancel_trigger_request();
           } else if (request_concurrent_gc(_heap->young_generation())) {
-=======
-            _young_heuristics->cancel_trigger_request();
-          } else if (request_concurrent_gc(YOUNG)) {
->>>>>>> ba6c9659
             log_debug(gc)("Heuristics request for young collection accepted");
             _young_heuristics->cancel_trigger_request();
           }
