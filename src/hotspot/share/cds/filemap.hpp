--- conflicted
+++ resolved
@@ -270,14 +270,8 @@
   FileMapHeader *header() const       { return _header; }
   static bool get_base_archive_name_from_header(const char* archive_name,
                                                 char** base_archive_name);
-<<<<<<< HEAD
   static bool is_preimage_static_archive(const char* file);
-  static SharedPathTable shared_path_table() {
-    return _shared_path_table;
-  }
-
-=======
->>>>>>> 990d40e9
+
   bool init_from_file(int fd);
 
   void log_paths(const char* msg, int start_idx, int end_idx);
