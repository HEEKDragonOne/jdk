--- conflicted
+++ resolved
@@ -89,6 +89,7 @@
     f(     _t_iterGVN2,              "iterGVN2")                 \
     f(     _t_macroExpand,           "macroExpand")              \
     f(     _t_barrierExpand,         "barrierExpand")            \
+    f(     _t_lower,                 "lower")                    \
     f(     _t_graphReshaping,        "graphReshape")             \
     f(   _t_matcher,                 "matcher")                  \
     f(     _t_postselect_cleanup,    "postselect_cleanup")       \
@@ -122,67 +123,9 @@
     f(   _t_temporaryTimer2,         "tempTimer2")
 
   enum PhaseTraceId {
-<<<<<<< HEAD
-    _t_parser,
-    _t_optimizer,
-      _t_escapeAnalysis,
-        _t_connectionGraph,
-        _t_macroEliminate,
-      _t_iterGVN,
-      _t_incrInline,
-        _t_incrInline_ideal,
-        _t_incrInline_igvn,
-        _t_incrInline_pru,
-        _t_incrInline_inline,
-      _t_vector,
-        _t_vector_elimination,
-          _t_vector_igvn,
-          _t_vector_pru,
-      _t_renumberLive,
-      _t_idealLoop,
-        _t_autoVectorize,
-      _t_idealLoopVerify,
-      _t_ccp,
-      _t_iterGVN2,
-      _t_macroExpand,
-      _t_barrierExpand,
-      _t_lower,
-      _t_graphReshaping,
-    _t_matcher,
-      _t_postselect_cleanup,
-    _t_scheduler,
-    _t_registerAllocation,
-      _t_ctorChaitin,
-      _t_buildIFGvirtual,
-      _t_buildIFGphysical,
-      _t_computeLive,
-      _t_regAllocSplit,
-      _t_postAllocCopyRemoval,
-      _t_mergeMultidefs,
-      _t_fixupSpills,
-      _t_chaitinCompact,
-      _t_chaitinCoalesce1,
-      _t_chaitinCoalesce2,
-      _t_chaitinCoalesce3,
-      _t_chaitinCacheLRG,
-      _t_chaitinSimplify,
-      _t_chaitinSelect,
-    _t_blockOrdering,
-    _t_peephole,
-    _t_postalloc_expand,
-    _t_output,
-      _t_instrSched,
-      _t_shortenBranches,
-      _t_buildOopMaps,
-      _t_fillBuffer,
-      _t_registerMethod,
-    _t_temporaryTimer1,
-    _t_temporaryTimer2,
-=======
 #define DEFID(name, text) name,
     ALL_PHASE_TRACE_IDS(DEFID)
 #undef DEFID
->>>>>>> b1204046
     max_phase_timers
    };
 
