/*
 * Copyright (c) 1997, 2025, Oracle and/or its affiliates. All rights reserved.
 * DO NOT ALTER OR REMOVE COPYRIGHT NOTICES OR THIS FILE HEADER.
 *
 * This code is free software; you can redistribute it and/or modify it
 * under the terms of the GNU General Public License version 2 only, as
 * published by the Free Software Foundation.
 *
 * This code is distributed in the hope that it will be useful, but WITHOUT
 * ANY WARRANTY; without even the implied warranty of MERCHANTABILITY or
 * FITNESS FOR A PARTICULAR PURPOSE.  See the GNU General Public License
 * version 2 for more details (a copy is included in the LICENSE file that
 * accompanied this code).
 *
 * You should have received a copy of the GNU General Public License version
 * 2 along with this work; if not, write to the Free Software Foundation,
 * Inc., 51 Franklin St, Fifth Floor, Boston, MA 02110-1301 USA.
 *
 * Please contact Oracle, 500 Oracle Parkway, Redwood Shores, CA 94065 USA
 * or visit www.oracle.com if you need additional information or have any
 * questions.
 *
 */

#include "asm/codeBuffer.hpp"
#include "asm/macroAssembler.inline.hpp"
#include "memory/resourceArea.hpp"
#include "oops/access.inline.hpp"
#include "oops/klass.hpp"
#include "oops/oop.inline.hpp"
#include "prims/vectorSupport.hpp"
#include "runtime/continuation.hpp"
#include "runtime/interfaceSupport.inline.hpp"
#include "runtime/timerTrace.hpp"
#include "runtime/sharedRuntime.hpp"
#include "runtime/stubRoutines.hpp"
#include "utilities/align.hpp"
#include "utilities/copy.hpp"
#ifdef COMPILER2
#include "opto/runtime.hpp"
#endif

UnsafeMemoryAccess* UnsafeMemoryAccess::_table                  = nullptr;
int UnsafeMemoryAccess::_table_length                           = 0;
int UnsafeMemoryAccess::_table_max_length                       = 0;
address UnsafeMemoryAccess::_common_exit_stub_pc                = nullptr;

// Implementation of StubRoutines - for a description of how to
// declare new blobs, stubs and entries , see stubDefinitions.hpp.

// define arrays to hold stub and blob names

// use a template to generate the initializer for the blob names array

#define DEFINE_BLOB_NAME(blob_name)             \
  # blob_name,

<<<<<<< HEAD
address StubRoutines::_catch_exception_entry                    = nullptr;
address StubRoutines::_forward_exception_entry                  = nullptr;
jint    StubRoutines::_verify_oop_count                         = 0;
address StubRoutines::_verify_oop_subroutine_entry              = nullptr;
address StubRoutines::_atomic_xchg_entry                        = nullptr;
address StubRoutines::_atomic_cmpxchg_entry                     = nullptr;
address StubRoutines::_atomic_cmpxchg_long_entry                = nullptr;
address StubRoutines::_atomic_add_entry                         = nullptr;
address StubRoutines::_fence_entry                              = nullptr;

// Compiled code entry points default values
// The default functions don't have separate disjoint versions.
address StubRoutines::_jbyte_arraycopy          = CAST_FROM_FN_PTR(address, StubRoutines::jbyte_copy);
address StubRoutines::_jshort_arraycopy         = CAST_FROM_FN_PTR(address, StubRoutines::jshort_copy);
address StubRoutines::_jint_arraycopy           = CAST_FROM_FN_PTR(address, StubRoutines::jint_copy);
address StubRoutines::_jlong_arraycopy          = CAST_FROM_FN_PTR(address, StubRoutines::jlong_copy);
address StubRoutines::_oop_arraycopy            = CAST_FROM_FN_PTR(address, StubRoutines::oop_copy);
address StubRoutines::_oop_arraycopy_uninit     = CAST_FROM_FN_PTR(address, StubRoutines::oop_copy_uninit);
address StubRoutines::_jbyte_disjoint_arraycopy          = CAST_FROM_FN_PTR(address, StubRoutines::jbyte_copy);
address StubRoutines::_jshort_disjoint_arraycopy         = CAST_FROM_FN_PTR(address, StubRoutines::jshort_copy);
address StubRoutines::_jint_disjoint_arraycopy           = CAST_FROM_FN_PTR(address, StubRoutines::jint_copy);
address StubRoutines::_jlong_disjoint_arraycopy          = CAST_FROM_FN_PTR(address, StubRoutines::jlong_copy);
address StubRoutines::_oop_disjoint_arraycopy            = CAST_FROM_FN_PTR(address, StubRoutines::oop_copy);
address StubRoutines::_oop_disjoint_arraycopy_uninit     = CAST_FROM_FN_PTR(address, StubRoutines::oop_copy_uninit);

address StubRoutines::_arrayof_jbyte_arraycopy  = CAST_FROM_FN_PTR(address, StubRoutines::arrayof_jbyte_copy);
address StubRoutines::_arrayof_jshort_arraycopy = CAST_FROM_FN_PTR(address, StubRoutines::arrayof_jshort_copy);
address StubRoutines::_arrayof_jint_arraycopy   = CAST_FROM_FN_PTR(address, StubRoutines::arrayof_jint_copy);
address StubRoutines::_arrayof_jlong_arraycopy  = CAST_FROM_FN_PTR(address, StubRoutines::arrayof_jlong_copy);
address StubRoutines::_arrayof_oop_arraycopy    = CAST_FROM_FN_PTR(address, StubRoutines::arrayof_oop_copy);
address StubRoutines::_arrayof_oop_arraycopy_uninit      = CAST_FROM_FN_PTR(address, StubRoutines::arrayof_oop_copy_uninit);
address StubRoutines::_arrayof_jbyte_disjoint_arraycopy  = CAST_FROM_FN_PTR(address, StubRoutines::arrayof_jbyte_copy);
address StubRoutines::_arrayof_jshort_disjoint_arraycopy = CAST_FROM_FN_PTR(address, StubRoutines::arrayof_jshort_copy);
address StubRoutines::_arrayof_jint_disjoint_arraycopy   = CAST_FROM_FN_PTR(address, StubRoutines::arrayof_jint_copy);
address StubRoutines::_arrayof_jlong_disjoint_arraycopy  = CAST_FROM_FN_PTR(address, StubRoutines::arrayof_jlong_copy);
address StubRoutines::_arrayof_oop_disjoint_arraycopy    = CAST_FROM_FN_PTR(address, StubRoutines::arrayof_oop_copy);
address StubRoutines::_arrayof_oop_disjoint_arraycopy_uninit  = CAST_FROM_FN_PTR(address, StubRoutines::arrayof_oop_copy_uninit);

address StubRoutines::_data_cache_writeback              = nullptr;
address StubRoutines::_data_cache_writeback_sync         = nullptr;

address StubRoutines::_checkcast_arraycopy               = nullptr;
address StubRoutines::_checkcast_arraycopy_uninit        = nullptr;
address StubRoutines::_unsafe_arraycopy                  = nullptr;
address StubRoutines::_generic_arraycopy                 = nullptr;

address StubRoutines::_unsafe_setmemory                  = nullptr;

address StubRoutines::_jbyte_fill;
address StubRoutines::_jshort_fill;
address StubRoutines::_jint_fill;
address StubRoutines::_arrayof_jbyte_fill;
address StubRoutines::_arrayof_jshort_fill;
address StubRoutines::_arrayof_jint_fill;

address StubRoutines::_aescrypt_encryptBlock               = nullptr;
address StubRoutines::_aescrypt_decryptBlock               = nullptr;
address StubRoutines::_cipherBlockChaining_encryptAESCrypt = nullptr;
address StubRoutines::_cipherBlockChaining_decryptAESCrypt = nullptr;
address StubRoutines::_electronicCodeBook_encryptAESCrypt  = nullptr;
address StubRoutines::_electronicCodeBook_decryptAESCrypt  = nullptr;
address StubRoutines::_counterMode_AESCrypt                = nullptr;
address StubRoutines::_galoisCounterMode_AESCrypt          = nullptr;
address StubRoutines::_ghash_processBlocks                 = nullptr;
address StubRoutines::_chacha20Block                       = nullptr;
address StubRoutines::_dilithiumAlmostNtt                  = nullptr;
address StubRoutines::_dilithiumAlmostInverseNtt           = nullptr;
address StubRoutines::_dilithiumNttMult                    = nullptr;
address StubRoutines::_dilithiumMontMulByConstant          = nullptr;
address StubRoutines::_dilithiumDecomposePoly              = nullptr;
address StubRoutines::_base64_encodeBlock                  = nullptr;
address StubRoutines::_base64_decodeBlock                  = nullptr;
address StubRoutines::_poly1305_processBlocks              = nullptr;
address StubRoutines::_intpoly_montgomeryMult_P256         = nullptr;
address StubRoutines::_intpoly_assign                      = nullptr;

address StubRoutines::_md5_implCompress      = nullptr;
address StubRoutines::_md5_implCompressMB    = nullptr;
address StubRoutines::_sha1_implCompress     = nullptr;
address StubRoutines::_sha1_implCompressMB   = nullptr;
address StubRoutines::_sha256_implCompress   = nullptr;
address StubRoutines::_sha256_implCompressMB = nullptr;
address StubRoutines::_sha512_implCompress   = nullptr;
address StubRoutines::_sha512_implCompressMB = nullptr;
address StubRoutines::_sha3_implCompress     = nullptr;
address StubRoutines::_double_keccak         = nullptr;
address StubRoutines::_sha3_implCompressMB   = nullptr;

address StubRoutines::_updateBytesCRC32 = nullptr;
address StubRoutines::_crc_table_adr =    nullptr;
=======
const char* StubRoutines::_blob_names[StubGenBlobId::NUM_BLOBIDS] = {
  STUBGEN_BLOBS_DO(DEFINE_BLOB_NAME)
};
>>>>>>> 0cae8880

#undef DEFINE_BLOB_NAME

#define DEFINE_STUB_NAME(blob_name, stub_name)          \
  # stub_name ,                                         \

// use a template to generate the initializer for the stub names array
const char* StubRoutines::_stub_names[StubGenStubId::NUM_STUBIDS] = {
  STUBGEN_STUBS_DO(DEFINE_STUB_NAME)
};

#undef DEFINE_STUB_NAME

// Define fields used to store blobs

#define DEFINE_BLOB_FIELD(blob_name) \
  BufferBlob* StubRoutines:: STUBGEN_BLOB_FIELD_NAME(blob_name) = nullptr;

STUBGEN_BLOBS_DO(DEFINE_BLOB_FIELD)

#undef DEFINE_BLOB_FIELD

// Define fields used to store stub entries

#define DEFINE_ENTRY_FIELD(blob_name, stub_name, field_name, getter_name) \
  address StubRoutines:: STUB_FIELD_NAME(field_name) = nullptr;

#define DEFINE_ENTRY_FIELD_INIT(blob_name, stub_name, field_name, getter_name, init_function) \
  address StubRoutines:: STUB_FIELD_NAME(field_name) = CAST_FROM_FN_PTR(address, init_function);

#define DEFINE_ENTRY_FIELD_ARRAY(blob_name, stub_name, field_name, getter_name, count) \
  address StubRoutines:: STUB_FIELD_NAME(field_name)[count] = { nullptr };

STUBGEN_ENTRIES_DO(DEFINE_ENTRY_FIELD, DEFINE_ENTRY_FIELD_INIT, DEFINE_ENTRY_FIELD_ARRAY)

#undef DEFINE_ENTRY_FIELD_ARRAY
#undef DEFINE_ENTRY_FIELD_INIT
#undef DEFINE_ENTRY_FIELD

jint    StubRoutines::_verify_oop_count                         = 0;

address StubRoutines::_string_indexof_array[4]   =    { nullptr };
address StubRoutines::_vector_f_math[VectorSupport::NUM_VEC_SIZES][VectorSupport::NUM_VECTOR_OP_MATH] = {{nullptr}, {nullptr}};
address StubRoutines::_vector_d_math[VectorSupport::NUM_VEC_SIZES][VectorSupport::NUM_VECTOR_OP_MATH] = {{nullptr}, {nullptr}};

const char* StubRoutines::get_blob_name(StubGenBlobId id) {
  assert(0 <= id && id < StubGenBlobId::NUM_BLOBIDS, "invalid blob id");
  return _blob_names[id];
}

const char* StubRoutines::get_stub_name(StubGenStubId id) {
  assert(0 <= id && id < StubGenStubId::NUM_STUBIDS, "invalid stub id");
  return _stub_names[id];
}

#ifdef ASSERT

// array holding start and end indices for stub ids associated with a
// given blob. Given a blob with id (StubGenBlobId) blob_id for any
// stub with id (StubGenStubId) stub_id declared within the blob:
// _blob_offsets[blob_id] <= stub_id < _blob_offsets[blob_id+1]

static int _blob_limits[StubGenBlobId::NUM_BLOBIDS + 1];

// macro used to compute blob limits
#define BLOB_COUNT(blob_name)                                           \
  counter += StubGenStubId_ ## blob_name :: NUM_STUBIDS_ ## blob_name;  \
  _blob_limits[++index] = counter;                                      \

// macro that checks stubs are associated with the correct blobs
#define STUB_VERIFY(blob_name, stub_name)                               \
  localStubId = (int) (StubGenStubId_ ## blob_name :: blob_name ## _ ## stub_name ## _id); \
  globalStubId = (int) (StubGenStubId:: stub_name ## _id);              \
  blobId = (int) (StubGenBlobId:: blob_name ## _id);                    \
  assert((globalStubId >= _blob_limits[blobId] &&                       \
          globalStubId < _blob_limits[blobId+1]),                       \
         "stub " # stub_name " uses incorrect blob name " # blob_name); \
  assert(globalStubId == _blob_limits[blobId] + localStubId,            \
         "stub " # stub_name " id found at wrong offset!");             \

bool verifyStubIds() {
  // first compute the blob limits
  int counter = 0;
  int index = 0;
  // populate offsets table with cumulative total of local enum counts
  STUBGEN_BLOBS_DO(BLOB_COUNT);

  // ensure 1) global stub ids lie in the range of the associated blob
  // and 2) each blob's base + local stub id == global stub id
  int globalStubId, blobId, localStubId;
  STUBGEN_STUBS_DO(STUB_VERIFY);
  return true;
}

#undef BLOB_COUNT
#undef STUB_VERIFY

// ensure we verify the blob ids when this compile unit is first entered
bool _verified_stub_ids = verifyStubIds();


// macro used by stub to blob translation

#define BLOB_CHECK_OFFSET(blob_name)                                \
  if (id < _blob_limits[((int)blobId) + 1]) { return blobId; }      \
  blobId = StubGenBlobId:: blob_name ## _id;                        \

// translate a global stub id to an associated blob id based on the
// computed blob limits

StubGenBlobId StubRoutines::stub_to_blob(StubGenStubId stubId) {
  int id = (int)stubId;
  assert(id > ((int)StubGenStubId::NO_STUBID) && id < ((int)StubGenStubId::NUM_STUBIDS), "stub id out of range!");
  // start with no blob to catch stub id == -1
  StubGenBlobId blobId = StubGenBlobId::NO_BLOBID;
  STUBGEN_BLOBS_DO(BLOB_CHECK_OFFSET);
  // if we reach here we should have the last blob id
  assert(blobId == StubGenBlobId::NUM_BLOBIDS - 1, "unexpected blob id");
  return blobId;
}

#endif // ASSERT

// Initialization
//
// Note: to break cycle with universe initialization, stubs are generated in two phases.
// The first one generates stubs needed during universe init (e.g., _handle_must_compile_first_entry).
// The second phase includes all other stubs (which may depend on universe being initialized.)

extern void StubGenerator_generate(CodeBuffer* code, StubGenBlobId blob_id); // only interface to generators

void UnsafeMemoryAccess::create_table(int max_size) {
  UnsafeMemoryAccess::_table = new UnsafeMemoryAccess[max_size];
  UnsafeMemoryAccess::_table_max_length = max_size;
}

bool UnsafeMemoryAccess::contains_pc(address pc) {
  for (int i = 0; i < UnsafeMemoryAccess::_table_length; i++) {
    UnsafeMemoryAccess* entry = &UnsafeMemoryAccess::_table[i];
    if (pc >= entry->start_pc() && pc < entry->end_pc()) {
      return true;
    }
  }
  return false;
}

address UnsafeMemoryAccess::page_error_continue_pc(address pc) {
  for (int i = 0; i < UnsafeMemoryAccess::_table_length; i++) {
    UnsafeMemoryAccess* entry = &UnsafeMemoryAccess::_table[i];
    if (pc >= entry->start_pc() && pc < entry->end_pc()) {
      return entry->error_exit_pc();
    }
  }
  return nullptr;
}


static BufferBlob* initialize_stubs(StubGenBlobId blob_id,
                                    int code_size, int max_aligned_stubs,
                                    const char* timer_msg,
                                    const char* buffer_name,
                                    const char* assert_msg) {
  ResourceMark rm;
  TraceTime timer(timer_msg, TRACETIME_LOG(Info, startuptime));
  // Add extra space for large CodeEntryAlignment
  int size = code_size + CodeEntryAlignment * max_aligned_stubs;
  BufferBlob* stubs_code = BufferBlob::create(buffer_name, size);
  if (stubs_code == nullptr) {
    vm_exit_out_of_memory(code_size, OOM_MALLOC_ERROR, "CodeCache: no room for %s", buffer_name);
  }
  CodeBuffer buffer(stubs_code);
  StubGenerator_generate(&buffer, blob_id);
  // When new stubs added we need to make sure there is some space left
  // to catch situation when we should increase size again.
  assert(code_size == 0 || buffer.insts_remaining() > 200, "increase %s", assert_msg);

  LogTarget(Info, stubs) lt;
  if (lt.is_enabled()) {
    LogStream ls(lt);
    ls.print_cr("%s\t [" INTPTR_FORMAT ", " INTPTR_FORMAT "] used: %d, free: %d",
                buffer_name, p2i(stubs_code->content_begin()), p2i(stubs_code->content_end()),
                buffer.total_content_size(), buffer.insts_remaining());
  }
  return stubs_code;
}

#define DEFINE_BLOB_INIT_METHOD(blob_name)                              \
  void StubRoutines::initialize_ ## blob_name ## _stubs() {             \
    if (STUBGEN_BLOB_FIELD_NAME(blob_name) == nullptr) {                \
      StubGenBlobId blob_id = StubGenBlobId:: STUB_ID_NAME(blob_name);  \
      int size = _ ## blob_name ## _code_size;                          \
      int max_aligned_size = 10;                                        \
      const char* timer_msg = "StubRoutines generation " # blob_name " stubs"; \
      const char* name = "StubRoutines (" # blob_name "stubs)";         \
      const char* assert_msg = "_" # blob_name "_code_size";            \
      STUBGEN_BLOB_FIELD_NAME(blob_name) =                              \
        initialize_stubs(blob_id, size, max_aligned_size, timer_msg,    \
                         name, assert_msg);                             \
    }                                                                   \
  }


STUBGEN_BLOBS_DO(DEFINE_BLOB_INIT_METHOD)

#undef DEFINE_BLOB_INIT_METHOD


#define DEFINE_BLOB_INIT_FUNCTION(blob_name)            \
void blob_name ## _stubs_init()  {                      \
  StubRoutines::initialize_ ## blob_name ## _stubs();   \
}

STUBGEN_BLOBS_DO(DEFINE_BLOB_INIT_FUNCTION)

#undef DEFINE_BLOB_INIT_FUNCTION

/*
 * we generate the underlying driver method but this wrapper is needed
 * to perform special handling depending on where the compiler init
 * gets called from. it ought to be possible to remove this at some
 * point and have adeterminate ordered init.
 */

void compiler_stubs_init(bool in_compiler_thread) {
  if (in_compiler_thread && DelayCompilerStubsGeneration) {
    // Temporarily revert state of stubs generation because
    // it is called after final_stubs_init() finished
    // during compiler runtime initialization.
    // It is fine because these stubs are only used by
    // compiled code and compiler is not running yet.
    StubCodeDesc::unfreeze();
    StubRoutines::initialize_compiler_stubs();
    StubCodeDesc::freeze();
  } else if (!in_compiler_thread && !DelayCompilerStubsGeneration) {
    StubRoutines::initialize_compiler_stubs();
  }
}


//
// Default versions of arraycopy functions
//

JRT_LEAF(void, StubRoutines::jbyte_copy(jbyte* src, jbyte* dest, size_t count))
#ifndef PRODUCT
  SharedRuntime::_jbyte_array_copy_ctr++;      // Slow-path byte array copy
#endif // !PRODUCT
  Copy::conjoint_jbytes_atomic(src, dest, count);
JRT_END

JRT_LEAF(void, StubRoutines::jshort_copy(jshort* src, jshort* dest, size_t count))
#ifndef PRODUCT
  SharedRuntime::_jshort_array_copy_ctr++;     // Slow-path short/char array copy
#endif // !PRODUCT
  Copy::conjoint_jshorts_atomic(src, dest, count);
JRT_END

JRT_LEAF(void, StubRoutines::jint_copy(jint* src, jint* dest, size_t count))
#ifndef PRODUCT
  SharedRuntime::_jint_array_copy_ctr++;       // Slow-path int/float array copy
#endif // !PRODUCT
  Copy::conjoint_jints_atomic(src, dest, count);
JRT_END

JRT_LEAF(void, StubRoutines::jlong_copy(jlong* src, jlong* dest, size_t count))
#ifndef PRODUCT
  SharedRuntime::_jlong_array_copy_ctr++;      // Slow-path long/double array copy
#endif // !PRODUCT
  Copy::conjoint_jlongs_atomic(src, dest, count);
JRT_END

JRT_LEAF(void, StubRoutines::oop_copy(oop* src, oop* dest, size_t count))
#ifndef PRODUCT
  SharedRuntime::_oop_array_copy_ctr++;        // Slow-path oop array copy
#endif // !PRODUCT
  assert(count != 0, "count should be non-zero");
  ArrayAccess<>::oop_arraycopy_raw((HeapWord*)src, (HeapWord*)dest, count);
JRT_END

JRT_LEAF(void, StubRoutines::oop_copy_uninit(oop* src, oop* dest, size_t count))
#ifndef PRODUCT
  SharedRuntime::_oop_array_copy_ctr++;        // Slow-path oop array copy
#endif // !PRODUCT
  assert(count != 0, "count should be non-zero");
  ArrayAccess<IS_DEST_UNINITIALIZED>::oop_arraycopy_raw((HeapWord*)src, (HeapWord*)dest, count);
JRT_END

JRT_LEAF(void, StubRoutines::arrayof_jbyte_copy(HeapWord* src, HeapWord* dest, size_t count))
#ifndef PRODUCT
  SharedRuntime::_jbyte_array_copy_ctr++;      // Slow-path byte array copy
#endif // !PRODUCT
  Copy::arrayof_conjoint_jbytes(src, dest, count);
JRT_END

JRT_LEAF(void, StubRoutines::arrayof_jshort_copy(HeapWord* src, HeapWord* dest, size_t count))
#ifndef PRODUCT
  SharedRuntime::_jshort_array_copy_ctr++;     // Slow-path short/char array copy
#endif // !PRODUCT
  Copy::arrayof_conjoint_jshorts(src, dest, count);
JRT_END

JRT_LEAF(void, StubRoutines::arrayof_jint_copy(HeapWord* src, HeapWord* dest, size_t count))
#ifndef PRODUCT
  SharedRuntime::_jint_array_copy_ctr++;       // Slow-path int/float array copy
#endif // !PRODUCT
  Copy::arrayof_conjoint_jints(src, dest, count);
JRT_END

JRT_LEAF(void, StubRoutines::arrayof_jlong_copy(HeapWord* src, HeapWord* dest, size_t count))
#ifndef PRODUCT
  SharedRuntime::_jlong_array_copy_ctr++;       // Slow-path int/float array copy
#endif // !PRODUCT
  Copy::arrayof_conjoint_jlongs(src, dest, count);
JRT_END

JRT_LEAF(void, StubRoutines::arrayof_oop_copy(HeapWord* src, HeapWord* dest, size_t count))
#ifndef PRODUCT
  SharedRuntime::_oop_array_copy_ctr++;        // Slow-path oop array copy
#endif // !PRODUCT
  assert(count != 0, "count should be non-zero");
  ArrayAccess<ARRAYCOPY_ARRAYOF>::oop_arraycopy_raw(src, dest, count);
JRT_END

JRT_LEAF(void, StubRoutines::arrayof_oop_copy_uninit(HeapWord* src, HeapWord* dest, size_t count))
#ifndef PRODUCT
  SharedRuntime::_oop_array_copy_ctr++;        // Slow-path oop array copy
#endif // !PRODUCT
  assert(count != 0, "count should be non-zero");
  ArrayAccess<ARRAYCOPY_ARRAYOF | IS_DEST_UNINITIALIZED>::oop_arraycopy_raw(src, dest, count);
JRT_END

address StubRoutines::select_fill_function(BasicType t, bool aligned, const char* &name) {
#define RETURN_STUB(xxx_fill) { \
  name = #xxx_fill; \
  return StubRoutines::xxx_fill(); }

  switch (t) {
  case T_BYTE:
  case T_BOOLEAN:
    if (!aligned) RETURN_STUB(jbyte_fill);
    RETURN_STUB(arrayof_jbyte_fill);
  case T_CHAR:
  case T_SHORT:
    if (!aligned) RETURN_STUB(jshort_fill);
    RETURN_STUB(arrayof_jshort_fill);
  case T_INT:
  case T_FLOAT:
    if (!aligned) RETURN_STUB(jint_fill);
    RETURN_STUB(arrayof_jint_fill);
  case T_DOUBLE:
  case T_LONG:
  case T_ARRAY:
  case T_OBJECT:
  case T_NARROWOOP:
  case T_NARROWKLASS:
  case T_ADDRESS:
  case T_VOID:
    // Currently unsupported
    return nullptr;

  default:
    ShouldNotReachHere();
    return nullptr;
  }

#undef RETURN_STUB
}

// constants for computing the copy function
enum {
  COPYFUNC_UNALIGNED = 0,
  COPYFUNC_ALIGNED = 1,                 // src, dest aligned to HeapWordSize
  COPYFUNC_CONJOINT = 0,
  COPYFUNC_DISJOINT = 2                 // src != dest, or transfer can descend
};

// Note:  The condition "disjoint" applies also for overlapping copies
// where an descending copy is permitted (i.e., dest_offset <= src_offset).
address
StubRoutines::select_arraycopy_function(BasicType t, bool aligned, bool disjoint, const char* &name, bool dest_uninitialized) {
  int selector =
    (aligned  ? COPYFUNC_ALIGNED  : COPYFUNC_UNALIGNED) +
    (disjoint ? COPYFUNC_DISJOINT : COPYFUNC_CONJOINT);

#define RETURN_STUB(xxx_arraycopy) { \
  name = #xxx_arraycopy; \
  return StubRoutines::xxx_arraycopy(); }

#define RETURN_STUB_PARM(xxx_arraycopy, parm) { \
  name = parm ? #xxx_arraycopy "_uninit": #xxx_arraycopy; \
  return StubRoutines::xxx_arraycopy(parm); }

  switch (t) {
  case T_BYTE:
  case T_BOOLEAN:
    switch (selector) {
    case COPYFUNC_CONJOINT | COPYFUNC_UNALIGNED:  RETURN_STUB(jbyte_arraycopy);
    case COPYFUNC_CONJOINT | COPYFUNC_ALIGNED:    RETURN_STUB(arrayof_jbyte_arraycopy);
    case COPYFUNC_DISJOINT | COPYFUNC_UNALIGNED:  RETURN_STUB(jbyte_disjoint_arraycopy);
    case COPYFUNC_DISJOINT | COPYFUNC_ALIGNED:    RETURN_STUB(arrayof_jbyte_disjoint_arraycopy);
    }
  case T_CHAR:
  case T_SHORT:
    switch (selector) {
    case COPYFUNC_CONJOINT | COPYFUNC_UNALIGNED:  RETURN_STUB(jshort_arraycopy);
    case COPYFUNC_CONJOINT | COPYFUNC_ALIGNED:    RETURN_STUB(arrayof_jshort_arraycopy);
    case COPYFUNC_DISJOINT | COPYFUNC_UNALIGNED:  RETURN_STUB(jshort_disjoint_arraycopy);
    case COPYFUNC_DISJOINT | COPYFUNC_ALIGNED:    RETURN_STUB(arrayof_jshort_disjoint_arraycopy);
    }
  case T_INT:
  case T_FLOAT:
    switch (selector) {
    case COPYFUNC_CONJOINT | COPYFUNC_UNALIGNED:  RETURN_STUB(jint_arraycopy);
    case COPYFUNC_CONJOINT | COPYFUNC_ALIGNED:    RETURN_STUB(arrayof_jint_arraycopy);
    case COPYFUNC_DISJOINT | COPYFUNC_UNALIGNED:  RETURN_STUB(jint_disjoint_arraycopy);
    case COPYFUNC_DISJOINT | COPYFUNC_ALIGNED:    RETURN_STUB(arrayof_jint_disjoint_arraycopy);
    }
  case T_DOUBLE:
  case T_LONG:
    switch (selector) {
    case COPYFUNC_CONJOINT | COPYFUNC_UNALIGNED:  RETURN_STUB(jlong_arraycopy);
    case COPYFUNC_CONJOINT | COPYFUNC_ALIGNED:    RETURN_STUB(arrayof_jlong_arraycopy);
    case COPYFUNC_DISJOINT | COPYFUNC_UNALIGNED:  RETURN_STUB(jlong_disjoint_arraycopy);
    case COPYFUNC_DISJOINT | COPYFUNC_ALIGNED:    RETURN_STUB(arrayof_jlong_disjoint_arraycopy);
    }
  case T_ARRAY:
  case T_OBJECT:
    switch (selector) {
    case COPYFUNC_CONJOINT | COPYFUNC_UNALIGNED:  RETURN_STUB_PARM(oop_arraycopy, dest_uninitialized);
    case COPYFUNC_CONJOINT | COPYFUNC_ALIGNED:    RETURN_STUB_PARM(arrayof_oop_arraycopy, dest_uninitialized);
    case COPYFUNC_DISJOINT | COPYFUNC_UNALIGNED:  RETURN_STUB_PARM(oop_disjoint_arraycopy, dest_uninitialized);
    case COPYFUNC_DISJOINT | COPYFUNC_ALIGNED:    RETURN_STUB_PARM(arrayof_oop_disjoint_arraycopy, dest_uninitialized);
    }
  default:
    ShouldNotReachHere();
    return nullptr;
  }

#undef RETURN_STUB
#undef RETURN_STUB_PARM
}

UnsafeMemoryAccessMark::UnsafeMemoryAccessMark(StubCodeGenerator* cgen, bool add_entry, bool continue_at_scope_end, address error_exit_pc) {
  _cgen = cgen;
  _ucm_entry = nullptr;
  if (add_entry) {
    address err_exit_pc = nullptr;
    if (!continue_at_scope_end) {
      err_exit_pc = error_exit_pc != nullptr ? error_exit_pc : UnsafeMemoryAccess::common_exit_stub_pc();
    }
    assert(err_exit_pc != nullptr || continue_at_scope_end, "error exit not set");
    _ucm_entry = UnsafeMemoryAccess::add_to_table(_cgen->assembler()->pc(), nullptr, err_exit_pc);
  }
}

UnsafeMemoryAccessMark::~UnsafeMemoryAccessMark() {
  if (_ucm_entry != nullptr) {
    _ucm_entry->set_end_pc(_cgen->assembler()->pc());
    if (_ucm_entry->error_exit_pc() == nullptr) {
      _ucm_entry->set_error_exit_pc(_cgen->assembler()->pc());
    }
  }
}<|MERGE_RESOLUTION|>--- conflicted
+++ resolved
@@ -55,102 +55,9 @@
 #define DEFINE_BLOB_NAME(blob_name)             \
   # blob_name,
 
-<<<<<<< HEAD
-address StubRoutines::_catch_exception_entry                    = nullptr;
-address StubRoutines::_forward_exception_entry                  = nullptr;
-jint    StubRoutines::_verify_oop_count                         = 0;
-address StubRoutines::_verify_oop_subroutine_entry              = nullptr;
-address StubRoutines::_atomic_xchg_entry                        = nullptr;
-address StubRoutines::_atomic_cmpxchg_entry                     = nullptr;
-address StubRoutines::_atomic_cmpxchg_long_entry                = nullptr;
-address StubRoutines::_atomic_add_entry                         = nullptr;
-address StubRoutines::_fence_entry                              = nullptr;
-
-// Compiled code entry points default values
-// The default functions don't have separate disjoint versions.
-address StubRoutines::_jbyte_arraycopy          = CAST_FROM_FN_PTR(address, StubRoutines::jbyte_copy);
-address StubRoutines::_jshort_arraycopy         = CAST_FROM_FN_PTR(address, StubRoutines::jshort_copy);
-address StubRoutines::_jint_arraycopy           = CAST_FROM_FN_PTR(address, StubRoutines::jint_copy);
-address StubRoutines::_jlong_arraycopy          = CAST_FROM_FN_PTR(address, StubRoutines::jlong_copy);
-address StubRoutines::_oop_arraycopy            = CAST_FROM_FN_PTR(address, StubRoutines::oop_copy);
-address StubRoutines::_oop_arraycopy_uninit     = CAST_FROM_FN_PTR(address, StubRoutines::oop_copy_uninit);
-address StubRoutines::_jbyte_disjoint_arraycopy          = CAST_FROM_FN_PTR(address, StubRoutines::jbyte_copy);
-address StubRoutines::_jshort_disjoint_arraycopy         = CAST_FROM_FN_PTR(address, StubRoutines::jshort_copy);
-address StubRoutines::_jint_disjoint_arraycopy           = CAST_FROM_FN_PTR(address, StubRoutines::jint_copy);
-address StubRoutines::_jlong_disjoint_arraycopy          = CAST_FROM_FN_PTR(address, StubRoutines::jlong_copy);
-address StubRoutines::_oop_disjoint_arraycopy            = CAST_FROM_FN_PTR(address, StubRoutines::oop_copy);
-address StubRoutines::_oop_disjoint_arraycopy_uninit     = CAST_FROM_FN_PTR(address, StubRoutines::oop_copy_uninit);
-
-address StubRoutines::_arrayof_jbyte_arraycopy  = CAST_FROM_FN_PTR(address, StubRoutines::arrayof_jbyte_copy);
-address StubRoutines::_arrayof_jshort_arraycopy = CAST_FROM_FN_PTR(address, StubRoutines::arrayof_jshort_copy);
-address StubRoutines::_arrayof_jint_arraycopy   = CAST_FROM_FN_PTR(address, StubRoutines::arrayof_jint_copy);
-address StubRoutines::_arrayof_jlong_arraycopy  = CAST_FROM_FN_PTR(address, StubRoutines::arrayof_jlong_copy);
-address StubRoutines::_arrayof_oop_arraycopy    = CAST_FROM_FN_PTR(address, StubRoutines::arrayof_oop_copy);
-address StubRoutines::_arrayof_oop_arraycopy_uninit      = CAST_FROM_FN_PTR(address, StubRoutines::arrayof_oop_copy_uninit);
-address StubRoutines::_arrayof_jbyte_disjoint_arraycopy  = CAST_FROM_FN_PTR(address, StubRoutines::arrayof_jbyte_copy);
-address StubRoutines::_arrayof_jshort_disjoint_arraycopy = CAST_FROM_FN_PTR(address, StubRoutines::arrayof_jshort_copy);
-address StubRoutines::_arrayof_jint_disjoint_arraycopy   = CAST_FROM_FN_PTR(address, StubRoutines::arrayof_jint_copy);
-address StubRoutines::_arrayof_jlong_disjoint_arraycopy  = CAST_FROM_FN_PTR(address, StubRoutines::arrayof_jlong_copy);
-address StubRoutines::_arrayof_oop_disjoint_arraycopy    = CAST_FROM_FN_PTR(address, StubRoutines::arrayof_oop_copy);
-address StubRoutines::_arrayof_oop_disjoint_arraycopy_uninit  = CAST_FROM_FN_PTR(address, StubRoutines::arrayof_oop_copy_uninit);
-
-address StubRoutines::_data_cache_writeback              = nullptr;
-address StubRoutines::_data_cache_writeback_sync         = nullptr;
-
-address StubRoutines::_checkcast_arraycopy               = nullptr;
-address StubRoutines::_checkcast_arraycopy_uninit        = nullptr;
-address StubRoutines::_unsafe_arraycopy                  = nullptr;
-address StubRoutines::_generic_arraycopy                 = nullptr;
-
-address StubRoutines::_unsafe_setmemory                  = nullptr;
-
-address StubRoutines::_jbyte_fill;
-address StubRoutines::_jshort_fill;
-address StubRoutines::_jint_fill;
-address StubRoutines::_arrayof_jbyte_fill;
-address StubRoutines::_arrayof_jshort_fill;
-address StubRoutines::_arrayof_jint_fill;
-
-address StubRoutines::_aescrypt_encryptBlock               = nullptr;
-address StubRoutines::_aescrypt_decryptBlock               = nullptr;
-address StubRoutines::_cipherBlockChaining_encryptAESCrypt = nullptr;
-address StubRoutines::_cipherBlockChaining_decryptAESCrypt = nullptr;
-address StubRoutines::_electronicCodeBook_encryptAESCrypt  = nullptr;
-address StubRoutines::_electronicCodeBook_decryptAESCrypt  = nullptr;
-address StubRoutines::_counterMode_AESCrypt                = nullptr;
-address StubRoutines::_galoisCounterMode_AESCrypt          = nullptr;
-address StubRoutines::_ghash_processBlocks                 = nullptr;
-address StubRoutines::_chacha20Block                       = nullptr;
-address StubRoutines::_dilithiumAlmostNtt                  = nullptr;
-address StubRoutines::_dilithiumAlmostInverseNtt           = nullptr;
-address StubRoutines::_dilithiumNttMult                    = nullptr;
-address StubRoutines::_dilithiumMontMulByConstant          = nullptr;
-address StubRoutines::_dilithiumDecomposePoly              = nullptr;
-address StubRoutines::_base64_encodeBlock                  = nullptr;
-address StubRoutines::_base64_decodeBlock                  = nullptr;
-address StubRoutines::_poly1305_processBlocks              = nullptr;
-address StubRoutines::_intpoly_montgomeryMult_P256         = nullptr;
-address StubRoutines::_intpoly_assign                      = nullptr;
-
-address StubRoutines::_md5_implCompress      = nullptr;
-address StubRoutines::_md5_implCompressMB    = nullptr;
-address StubRoutines::_sha1_implCompress     = nullptr;
-address StubRoutines::_sha1_implCompressMB   = nullptr;
-address StubRoutines::_sha256_implCompress   = nullptr;
-address StubRoutines::_sha256_implCompressMB = nullptr;
-address StubRoutines::_sha512_implCompress   = nullptr;
-address StubRoutines::_sha512_implCompressMB = nullptr;
-address StubRoutines::_sha3_implCompress     = nullptr;
-address StubRoutines::_double_keccak         = nullptr;
-address StubRoutines::_sha3_implCompressMB   = nullptr;
-
-address StubRoutines::_updateBytesCRC32 = nullptr;
-address StubRoutines::_crc_table_adr =    nullptr;
-=======
 const char* StubRoutines::_blob_names[StubGenBlobId::NUM_BLOBIDS] = {
   STUBGEN_BLOBS_DO(DEFINE_BLOB_NAME)
 };
->>>>>>> 0cae8880
 
 #undef DEFINE_BLOB_NAME
 
@@ -191,6 +98,7 @@
 #undef DEFINE_ENTRY_FIELD
 
 jint    StubRoutines::_verify_oop_count                         = 0;
+
 
 address StubRoutines::_string_indexof_array[4]   =    { nullptr };
 address StubRoutines::_vector_f_math[VectorSupport::NUM_VEC_SIZES][VectorSupport::NUM_VECTOR_OP_MATH] = {{nullptr}, {nullptr}};
