--- conflicted
+++ resolved
@@ -1312,11 +1312,7 @@
     private void warnOnExplicitStrictfp(JCTree tree) {
         deferredLintHandler.push(tree);
         try {
-<<<<<<< HEAD
-            deferredLintHandler.report(_ -> lint.logIfEnabled(log, tree.pos(), LintWarnings.Strictfp));
-=======
-            deferredLintHandler.report(_ -> lint.logIfEnabled(pos, LintWarnings.Strictfp));
->>>>>>> 35f99ffd
+            deferredLintHandler.report(_ -> lint.logIfEnabled(tree.pos(), LintWarnings.Strictfp));
         } finally {
             deferredLintHandler.pop();
         }
