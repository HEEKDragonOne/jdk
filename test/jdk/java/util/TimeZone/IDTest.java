--- conflicted
+++ resolved
@@ -23,11 +23,7 @@
 
 /*
  * @test
-<<<<<<< HEAD
- * @bug 4509255 5055567 6176318 7090844 8347841
-=======
  * @bug 4509255 5055567 6176318 7090844 8347841 8347955
->>>>>>> fb0f2d25
  * @summary Tests consistencies of time zone IDs.
  */
 
@@ -45,17 +41,10 @@
         Set<String> ids = new HashSet<>();
         Map<Integer, Set<String>> tree = new TreeMap<>();
 
-<<<<<<< HEAD
-        String[] tzs = Arrays.stream(TimeZone.getAvailableIDs())
-                .filter(Predicate.not(ZoneId.SHORT_IDS::containsKey))
-                .toArray(String[]::new);
-        String[] tzs2 = Arrays.stream(TimeZone.getAvailableIDs())
-=======
         String[] tzs = TimeZone.availableIDs()
                 .filter(Predicate.not(ZoneId.SHORT_IDS::containsKey))
                 .toArray(String[]::new);
         String[] tzs2 = TimeZone.availableIDs()
->>>>>>> fb0f2d25
                 .filter(Predicate.not(ZoneId.SHORT_IDS::containsKey))
                 .toArray(String[]::new);
         if (tzs.length != tzs2.length) {
@@ -100,17 +89,10 @@
             // Check the getAvailableIDs(int) call to return the same
             // set of IDs
             int offset = key.intValue();
-<<<<<<< HEAD
-            tzs = Arrays.stream(TimeZone.getAvailableIDs(offset))
-                    .filter(Predicate.not(ZoneId.SHORT_IDS::containsKey))
-                    .toArray(String[]::new);
-            tzs2 = Arrays.stream(TimeZone.getAvailableIDs(offset))
-=======
             tzs = TimeZone.availableIDs(offset)
                     .filter(Predicate.not(ZoneId.SHORT_IDS::containsKey))
                     .toArray(String[]::new);
             tzs2 = TimeZone.availableIDs(offset)
->>>>>>> fb0f2d25
                     .filter(Predicate.not(ZoneId.SHORT_IDS::containsKey))
                     .toArray(String[]::new);
             if (!Arrays.equals(tzs, tzs2)) {
