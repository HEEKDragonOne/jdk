--- conflicted
+++ resolved
@@ -44,12 +44,6 @@
  * @summary Check if a JPopupMenu can be displayed when TrayIcon is
  *          right clicked. It uses a JWindow as the parent of the JPopupMenu
  * @modules java.desktop/java.awt:open
-<<<<<<< HEAD
- * @library /java/awt/patchlib
- * @library /lib/client ../
- * @build java.desktop/java.awt.Helper
- * @build SystemTrayIconHelper
-=======
  * @library
  *          /java/awt/patchlib
  *          /java/awt/TrayIcon
@@ -61,7 +55,6 @@
  *          jtreg.SkippedException
  *          ExtendedRobot
  *          SystemTrayIconHelper
->>>>>>> 10791477
  * @run main TrayIconPopupTest
  */
 
