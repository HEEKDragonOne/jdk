--- conflicted
+++ resolved
@@ -1,9 +1,5 @@
 /*
-<<<<<<< HEAD
  * Copyright (c) 2012, 2025, Oracle and/or its affiliates. All rights reserved.
-=======
- * Copyright (c) 2012, 2024, Oracle and/or its affiliates. All rights reserved.
->>>>>>> fcd5ebc7
  * DO NOT ALTER OR REMOVE COPYRIGHT NOTICES OR THIS FILE HEADER.
  *
  * This code is free software; you can redistribute it and/or modify it
@@ -28,7 +24,6 @@
 /* @test
  * @summary High arity invocations
  * @compile BigArityTest.java
-<<<<<<< HEAD
  * @comment The reduced maximum node limit below avoids, in combination with
  *          -Xcomp, excessive C2 memory consumption during compilation of
  *          some methods that both
@@ -38,11 +33,9 @@
  * @run junit/othervm/timeout=2500 -XX:+IgnoreUnrecognizedVMOptions
  *                                 -XX:MaxNodeLimit=20000
  *                                 -XX:-VerifyDependencies
+ *                                 -XX:CompileCommand=memlimit,*.*,0 
  *                                 -esa -DBigArityTest.ITERATION_COUNT=1
  *                                 test.java.lang.invoke.BigArityTest
-=======
- * @run junit/othervm/timeout=2500 -XX:+IgnoreUnrecognizedVMOptions -XX:-VerifyDependencies -XX:CompileCommand=memlimit,*.*,0 -esa -DBigArityTest.ITERATION_COUNT=1 test.java.lang.invoke.BigArityTest
->>>>>>> fcd5ebc7
  */
 
 package test.java.lang.invoke;
